--- conflicted
+++ resolved
@@ -11,19 +11,14 @@
 from mala.common.parameters import printout
 from mala.common.parallelizer import get_rank, barrier, get_comm
 from mala.targets.target import Target
-<<<<<<< HEAD
-from mala.targets.calculation_helpers import fermi_function, gaussians, \
-    analytical_integration, get_beta, entropy_multiplicator, \
-    analytical_integration_weights
-=======
 from mala.targets.calculation_helpers import (
     fermi_function,
     gaussians,
     analytical_integration,
     get_beta,
     entropy_multiplicator,
+   analytical_integration_weights,
 )
->>>>>>> f481cd5a
 
 
 class DOS(Target):
@@ -741,10 +736,13 @@
             return band_energy
         else:
             energy_grid = self.energy_grid
-<<<<<<< HEAD
-            return self.__band_energy_from_dos(dos_data, energy_grid,
-                                               fermi_energy, temperature,
-                                               integration_method)
+            return self.__band_energy_from_dos(
+                dos_data,
+                energy_grid,
+                fermi_energy,
+                temperature,
+                integration_method,
+            )
 
     def get_d_band_energy_d_dos(self, dos_data=None, fermi_energy=None,
                                 temperature=None, broadcast_derivative=True,
@@ -822,26 +820,6 @@
                                                fermi_energy, temperature,
                                                number_of_electrons)
 
-    def get_number_of_electrons(self, dos_data=None, fermi_energy=None,
-                                temperature=None,
-                                integration_method="analytical"):
-=======
-            return self.__band_energy_from_dos(
-                dos_data,
-                energy_grid,
-                fermi_energy,
-                temperature,
-                integration_method,
-            )
-
-        return self.__band_energy_from_dos(
-            dos_data,
-            energy_grid,
-            fermi_energy,
-            temperature,
-            integration_method,
-        )
-
     def get_number_of_electrons(
         self,
         dos_data=None,
@@ -849,7 +827,6 @@
         temperature=None,
         integration_method="analytical",
     ):
->>>>>>> f481cd5a
         """
         Calculate the number of electrons from given DOS data.
 
@@ -991,11 +968,13 @@
             return entropy
         else:
             energy_grid = self.energy_grid
-<<<<<<< HEAD
-            return self. \
-                __entropy_contribution_from_dos(dos_data, energy_grid,
-                                                fermi_energy, temperature,
-                                                integration_method)
+            return self.__entropy_contribution_from_dos(
+                dos_data,
+                energy_grid,
+                fermi_energy,
+                temperature,
+                integration_method,
+            )
 
     def get_d_entropy_contribution_d_dos(self, dos_data=None,
                                          fermi_energy=None,
@@ -1123,18 +1102,6 @@
                                                 fermi_energy, temperature,
                                              delta)
 
-    def get_self_consistent_fermi_energy(self, dos_data=None, temperature=None,
-                                         integration_method="analytical",
-                                         broadcast_fermi_energy=True):
-=======
-            return self.__entropy_contribution_from_dos(
-                dos_data,
-                energy_grid,
-                fermi_energy,
-                temperature,
-                integration_method,
-            )
-
     def get_self_consistent_fermi_energy(
         self,
         dos_data=None,
@@ -1142,7 +1109,6 @@
         integration_method="analytical",
         broadcast_fermi_energy=True,
     ):
->>>>>>> f481cd5a
         r"""
         Calculate the self-consistent Fermi energy.
 
@@ -1421,7 +1387,6 @@
         return band_energy
 
     @staticmethod
-<<<<<<< HEAD
     def __d_band_energy_d_dos_from_dos(dos_data, energy_grid, fermi_energy,
                                        temperature, number_of_electrons):
         """Calculate the derivative of the band energy w.r.t. the DOS."""
@@ -1492,13 +1457,9 @@
         return d_band_energy_d_dos
 
     @staticmethod
-    def __entropy_contribution_from_dos(dos_data, energy_grid, fermi_energy,
-                                        temperature, integration_method):
-=======
     def __entropy_contribution_from_dos(
         dos_data, energy_grid, fermi_energy, temperature, integration_method
     ):
->>>>>>> f481cd5a
         r"""
         Calculate the entropy contribution to the total energy from DOS data.
 
