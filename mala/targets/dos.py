--- conflicted
+++ resolved
@@ -2,10 +2,10 @@
 import os
 from functools import cached_property
 
-import ase.io
-from ase.units import Rydberg
 from scipy import integrate, interpolate
 from scipy.optimize import toms748
+from ase.units import Rydberg
+import ase.io
 
 from mala.common.parameters import printout
 from mala.common.parallelizer import get_rank, barrier, get_comm
@@ -65,6 +65,7 @@
         return_dos_object.kpoints = ldos_object.kpoints
         return_dos_object.number_of_electrons_from_eigenvals = \
             ldos_object.number_of_electrons_from_eigenvals
+        return_dos_object.local_grid = ldos_object.local_grid
 
         # If the source calculator has LDOS data, then this new object
         # can have DOS data.
@@ -498,14 +499,9 @@
         linspace_array = (np.linspace(emin, emax, grid_size, endpoint=False))
         return linspace_array
 
-<<<<<<< HEAD
     def get_band_energy(self, dos_data=None, fermi_energy_eV=None,
-                        temperature_K=None, integration_method="analytical"):
-=======
-    def get_band_energy(self, dos_data, fermi_energy_eV=None,
                         temperature_K=None, integration_method="analytical",
                         broadcast_band_energy=True):
->>>>>>> b913de02
         """
         Calculate the band energy from given DOS data.
 
@@ -554,15 +550,9 @@
         if temperature_K is None:
             temperature_K = self.temperature_K
 
-<<<<<<< HEAD
-        energy_grid = self.energy_grid
-        return self.__band_energy_from_dos(dos_data, energy_grid,
-                                           fermi_energy_eV, temperature_K,
-                                           integration_method)
-=======
         if self.parameters._configuration["mpi"] and broadcast_band_energy:
             if get_rank() == 0:
-                energy_grid = self.get_energy_grid()
+                energy_grid = self.energy_grid
                 band_energy = self.__band_energy_from_dos(dos_data, energy_grid,
                                                            fermi_energy_eV,
                                                            temperature_K,
@@ -574,13 +564,15 @@
             barrier()
             return band_energy
         else:
-            energy_grid = self.get_energy_grid()
+            energy_grid = self.energy_grid
             return self.__band_energy_from_dos(dos_data, energy_grid,
                                                fermi_energy_eV, temperature_K,
                                                integration_method)
 
 
->>>>>>> b913de02
+        return self.__band_energy_from_dos(dos_data, energy_grid,
+                                           fermi_energy_eV, temperature_K,
+                                           integration_method)
 
     def get_number_of_electrons(self, dos_data=None, fermi_energy_eV=None,
                                 temperature_K=None,
@@ -689,16 +681,9 @@
         if temperature_K is None:
             temperature_K = self.temperature_K
 
-<<<<<<< HEAD
-        energy_grid = self.energy_grid
-        return self.\
-            __entropy_contribution_from_dos(dos_data, energy_grid,
-                                            fermi_energy_eV, temperature_K,
-                                            integration_method)
-=======
         if self.parameters._configuration["mpi"] and broadcast_entropy:
             if get_rank() == 0:
-                energy_grid = self.get_energy_grid()
+                energy_grid = self.energy_grid
                 entropy = self. \
                     __entropy_contribution_from_dos(dos_data, energy_grid,
                                                     fermi_energy_eV,
@@ -711,12 +696,11 @@
             barrier()
             return entropy
         else:
-            energy_grid = self.get_energy_grid()
+            energy_grid = self.energy_grid
             return self.\
                 __entropy_contribution_from_dos(dos_data, energy_grid,
                                                 fermi_energy_eV, temperature_K,
                                                 integration_method)
->>>>>>> b913de02
 
     def get_self_consistent_fermi_energy_ev(self, dos_data=None,
                                             temperature_K=None,
@@ -759,31 +743,18 @@
 
         if temperature_K is None:
             temperature_K = self.temperature_K
-<<<<<<< HEAD
-        energy_grid = self.energy_grid
-        fermi_energy_sc = toms748(lambda fermi_sc:
-                                  (self.
-                                   __number_of_electrons_from_dos
-                                   (dos_data, energy_grid,
-                                    fermi_sc, temperature_K,
-                                    integration_method)
-                                   - self.number_of_electrons_exact),
-                                  a=energy_grid[0],
-                                  b=energy_grid[-1])
-        return fermi_energy_sc
-=======
 
 
         if self.parameters._configuration["mpi"] and broadcast_fermi_energy:
             if get_rank() == 0:
-                energy_grid = self.get_energy_grid()
+                energy_grid = self.energy_grid
                 fermi_energy_sc = toms748(lambda fermi_sc:
                                           (self.
                                            __number_of_electrons_from_dos
                                            (dos_data, energy_grid,
                                             fermi_sc, temperature_K,
                                             integration_method)
-                                           - self.number_of_electrons),
+                                           - self.number_of_electrons_exact),
                                           a=energy_grid[0],
                                           b=energy_grid[-1])
             else:
@@ -793,18 +764,17 @@
             barrier()
             return fermi_energy_sc
         else:
-            energy_grid = self.get_energy_grid()
+            energy_grid = self.energy_grid
             fermi_energy_sc = toms748(lambda fermi_sc:
                                       (self.
                                        __number_of_electrons_from_dos
                                        (dos_data, energy_grid,
                                         fermi_sc, temperature_K,
                                         integration_method)
-                                       - self.number_of_electrons),
+                                       - self.number_of_electrons_exact),
                                       a=energy_grid[0],
                                       b=energy_grid[-1])
             return fermi_energy_sc
->>>>>>> b913de02
 
     def get_density_of_states(self, dos_data=None):
         """
@@ -815,7 +785,6 @@
         may happen, this function purely exists for consistency
         reasons. In the future, that may change.
         """
-<<<<<<< HEAD
         if dos_data is None:
             dos_data = self.density_of_states
 
@@ -823,25 +792,6 @@
 
     # Private methods
     #################
-=======
-        return_dos_object = DOS(ldos_object.parameters)
-        return_dos_object.fermi_energy_eV = ldos_object.fermi_energy_eV
-        return_dos_object.temperature_K = ldos_object.temperature_K
-        return_dos_object.voxel_Bohr = ldos_object.voxel_Bohr
-        return_dos_object.number_of_electrons = ldos_object.number_of_electrons
-        return_dos_object.band_energy_dft_calculation = \
-            ldos_object.band_energy_dft_calculation
-        return_dos_object.atoms = ldos_object.atoms
-        return_dos_object.qe_input_data = ldos_object.qe_input_data
-        return_dos_object.qe_pseudopotentials = ldos_object.qe_pseudopotentials
-        return_dos_object.total_energy_dft_calculation = \
-            ldos_object.total_energy_dft_calculation
-        return_dos_object.kpoints = ldos_object.kpoints
-        return_dos_object.number_of_electrons_from_eigenvals = \
-            ldos_object.number_of_electrons_from_eigenvals
-        return_dos_object.local_grid = ldos_object.local_grid
-        return return_dos_object
->>>>>>> b913de02
 
     @staticmethod
     def __number_of_electrons_from_dos(dos_data, energy_grid, fermi_energy_eV,
