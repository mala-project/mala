--- conflicted
+++ resolved
@@ -374,16 +374,8 @@
             + (i0-i0_minus)*(1-((ei-fermi_energy_ev)/(ei-ei_minus))) - \
                             ((i1_plus-i1) / (ei_plus-ei)) + ((i1 - i1_minus)
                                                              / (ei - ei_minus))
-<<<<<<< HEAD
 
     integral_value = np.dot(D, weights_vector)
-    return integral_value
-=======
-        if real_space_grid == 1:
-            integral_value += weights_vector[i] * D[i]
-        else:
-            for j in range(0, real_space_grid):
-                integral_value[j] += weights_vector[i] * D[j, i]
     return integral_value
 
 
@@ -416,5 +408,4 @@
     multiple_gaussians = 1.0/np.sqrt(np.pi*sigma**2) * \
         np.exp(-1.0*((grid[np.newaxis] - centers[..., np.newaxis])/sigma)**2)
 
-    return multiple_gaussians
->>>>>>> fc43630b
+    return multiple_gaussians