--- conflicted
+++ resolved
@@ -1,13 +1,10 @@
 """Helper functions for several calculation tasks (such as integration)."""
 from ase.units import kB
 import mpmath as mp
-<<<<<<< HEAD
-import itertools
-=======
 import numpy as np
 from scipy import integrate
 
->>>>>>> 1b89a78f
+import itertools
 
 def integrate_values_on_spacing(values, spacing, method, axis=0):
     """
