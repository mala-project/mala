"""LDOS calculation class."""
import math
import os
<<<<<<< HEAD

from ase.units import Rydberg, Bohr
import numpy as np
try:
    from mpi4py import MPI
except ModuleNotFoundError:
    pass
=======
>>>>>>> ebd9559f

from mala.common.parallelizer import get_comm, printout, get_rank, get_size, \
    barrier
from mala.targets.cube_parser import read_cube
from mala.targets.target import Target
from mala.targets.calculation_helpers import *
from mala.targets.dos import DOS
from mala.targets.density import Density


class LDOS(Target):
    """Postprocessing / parsing functions for the local density of states.

    Parameters
    ----------
    params : mala.common.parameters.Parameters
        Parameters used to create this TargetBase object.
    """

    def __init__(self, params):
        super(LDOS, self).__init__(params)
        self.target_length = self.parameters.ldos_gridsize
        self.cached_dos_exists = False
        self.cached_dos = []
        self.cached_density_exists = False
        self.cached_density = []

    def get_feature_size(self):
        """Get dimension of this target if used as feature in ML."""
        return self.parameters.ldos_gridsize

    @staticmethod
    def convert_units(array, in_units="1/(eV*A^3)"):
        """
        Convert the units of an array into the MALA units.

        MALA units for the LDOS means 1/eV.

        Parameters
        ----------
        array : numpy.array
            Data for which the units should be converted.

        in_units : string
            Units of array. Currently supported are:

                 - 1/(eV*A^3) (no conversion, MALA unit)
                 - 1/(eV*Bohr^3)
                 - 1/(Ry*Bohr^3)


        Returns
        -------
        converted_array : numpy.array
            Data in 1/(eV*A^3).
        """
        if in_units == "1/(eV*A^3)":
            return array
        elif in_units == "1/(eV*Bohr^3)":
            return array * (1/Bohr) * (1/Bohr) * (1/Bohr)
        elif in_units == "1/(Ry*Bohr^3)":
            return array * (1/Rydberg) * (1/Bohr) * (1/Bohr) * (1/Bohr)
        else:
            raise Exception("Unsupported unit for LDOS.")

    @staticmethod
    def backconvert_units(array, out_units):
        """
        Convert the units of an array from MALA units into desired units.

        MALA units for the LDOS means 1/(eV*A^3).

        Parameters
        ----------
        array : numpy.array
            Data in 1/eV.

        out_units : string
            Desired units of output array. Currently supported are:

                 - 1/(eV*A^3) (no conversion, MALA unit)
                 - 1/(eV*Bohr^3)
                 - 1/(Ry*Bohr^3)


        Returns
        -------
        converted_array : numpy.array
            Data in out_units.
        """
        if out_units == "1/(eV*A^3)":
            return array
        elif out_units == "1/(eV*Bohr^3)":
            return array * Bohr * Bohr * Bohr
        elif out_units == "1/(Ry*Bohr^3)":
            return array * Rydberg * Bohr * Bohr * Bohr
        else:
            raise Exception("Unsupported unit for LDOS.")

    def read_from_cube(self, file_name_scheme, directory, units="1/eV",
                       use_memmap=None, **kwargs):
        """
        Read the LDOS data from multiple cube files.

        The files have to be located in the same directory.

        Parameters
        ----------
        file_name_scheme : string
            Naming scheme for the LDOS .cube files.

        directory : string
            Directory containing the LDOS .cube files.

        units : string
            Units the LDOS is saved in.

        use_memmap : string
            If not None, a memory mapped file with this name will be used to
            gather the LDOS.
            If run in MPI parallel mode, such a file MUST be provided.

        Returns
        -------
        ldos_data : numpy.array
            Numpy array containing LDOS data.

        """
        # First determine how many digits the last file in the list of
        # LDOS.cube files
        # will have.
        # QuantumEspresso saves the pp.x cube files like this:
        # tmp.pp001ELEMENT_ldos.cube
        # tmp.pp002ELEMENT_ldos.cube
        # tmp.pp003ELEMENT_ldos.cube
        # ...
        # tmp.pp100ELEMENT_ldos.cube
        # Find out the number of digits that are needed to encode this
        # grid (by QE).
        digits = int(math.log10(self.parameters.ldos_gridsize)) + 1

        # Iterate over the amount of specified LDOS input files.
        # QE is a Fortran code, so everything is 1 based.
        printout("Reading "+str(self.parameters.ldos_gridsize) +
                 " LDOS files from"+directory+".", min_verbosity=0)
        ldos_data = None
        if self.parameters._configuration["mpi"]:
            local_size = int(np.floor(self.parameters.ldos_gridsize /
                                     get_size()))
            start_index = get_rank()*local_size + 1
            if get_rank()+1 == get_size():
                local_size += self.parameters.ldos_gridsize % \
                                     get_size()
            end_index = start_index+local_size
        else:
            start_index = 1
            end_index = self.parameters.ldos_gridsize + 1
            local_size = self.parameters.ldos_gridsize

        for i in range(start_index, end_index):
            tmp_file_name = file_name_scheme
            tmp_file_name = tmp_file_name.replace("*", str(i).zfill(digits))

            # Open the cube file
            data, meta = read_cube(os.path.join(directory, tmp_file_name))

            # Once we have read the first cube file, we know the dimensions
            # of the LDOS and can prepare the array
            # in which we want to store the LDOS.
            if i == start_index:
                data_shape = np.shape(data)
                ldos_data = np.zeros((data_shape[0], data_shape[1],
                                      data_shape[2], local_size),
                                     dtype=np.float64)

            # Convert and then append the LDOS data.
            data = data*self.convert_units(1, in_units=units)
            ldos_data[:, :, :, i-start_index] = data[:, :, :]

        # We have to gather the LDOS either file based or not.
        if self.parameters._configuration["mpi"]:
            barrier()
            data_shape = np.shape(ldos_data)
            if use_memmap is not None:
                if get_rank() == 0:
                    ldos_data_full = np.memmap(use_memmap,
                                               shape=(data_shape[0], data_shape[1],
                                                     data_shape[2], self.parameters.
                                                     ldos_gridsize), mode="w+",
                                               dtype=np.float64)
                barrier()
                if get_rank() != 0:
                    ldos_data_full = np.memmap(use_memmap,
                                               shape=(data_shape[0], data_shape[1],
                                                      data_shape[2], self.parameters.
                                                      ldos_gridsize), mode="r+",
                                               dtype=np.float64)
                barrier()
                ldos_data_full[:, :, :, start_index-1:end_index-1] = ldos_data[:, :, :, :]
                return ldos_data_full
            else:
                comm = get_comm()

                # First get the indices from all the ranks.
                indices = np.array(
                    comm.gather([get_rank(), start_index, end_index],
                                root=0))
                ldos_data_full = None
                if get_rank() == 0:
                    ldos_data_full = np.empty((data_shape[0], data_shape[1],
                                               data_shape[2], self.parameters.
                                               ldos_gridsize),dtype=np.float64)
                    ldos_data_full[:, :, :, start_index-1:end_index-1] = \
                        ldos_data[:, :, :, :]

                    # No MPI necessary for first rank. For all the others,
                    # collect the buffers.
                    for i in range(1, get_size()):
                        local_start = indices[i][1]
                        local_end = indices[i][2]
                        local_size = local_end-local_start
                        ldos_local = np.empty(local_size*data_shape[0]*data_shape[1]*data_shape[2], dtype=np.float64)
                        comm.Recv(ldos_local, source=i, tag=100 + i)
                        ldos_data_full[:, :, :, local_start-1:local_end-1] = np.reshape(ldos_local, (data_shape[0], data_shape[1], data_shape[2], local_size))[:,:,:,:]
                else:
                    comm.Send(ldos_data, dest=0,
                              tag=get_rank() + 100)
                barrier()
                return ldos_data_full
        else:
            return ldos_data

    def get_energy_grid(self):
        """
        Get energy grid.

        Returns
        -------
        e_grid : numpy.array
            Energy grid on which the LDOS is defined.
        """
        emin = self.parameters.ldos_gridoffset_ev

        emax = self.parameters.ldos_gridoffset_ev + \
            self.parameters.ldos_gridsize * \
            self.parameters.ldos_gridspacing_ev
        grid_size = self.parameters.ldos_gridsize
        linspace_array = (np.linspace(emin, emax, grid_size, endpoint=False))
        return linspace_array

    def get_total_energy(self, ldos_data=None, dos_data=None,
                         density_data=None, fermi_energy_eV=None,
                         temperature_K=None,
                         voxel_Bohr=None,
                         grid_integration_method="summation",
                         energy_integration_method="analytical",
                         atoms_Angstrom=None,
                         qe_input_data=None, qe_pseudopotentials=None,
                         create_qe_file=True,
                         return_energy_contributions=False):
        """
        Calculate the total energy from LDOS or given DOS + density data.

        EITHER LDOS OR Density+DOS data have to be specified. Elsewise
        this function will raise an exception.



        Parameters
        ----------
        ldos_data : numpy.array
            LDOS data, either as [gridsize, energygrid] or
            [gridx,gridy,gridz,energygrid]. If None, dos_data and density_data
            cannot be None.

        dos_data : numpy.array
            DOS data, as [energygrid].

        density_data : numpy.array
            Density data, either as [gridsize] or [gridx,gridy,gridz].

        fermi_energy_eV : float
            Fermi energy level in eV.

        temperature_K : float
            Temperature in K.

        voxel_Bohr : ase.cell.Cell
            Voxel to be used for grid intergation. Needs to reflect the
            symmetry of the simulation cell. In Bohr.

        grid_integration_method : str
            Integration method used to integrate the density on the grid.
            Currently supported:

            - "trapz" for trapezoid method (only for cubic grids).
            - "simps" for Simpson method (only for cubic grids).
            - "summation" for summation and scaling of the values (recommended)

        energy_integration_method : string
            Integration method to integrate the DOS. Currently supported:

                - "trapz" for trapezoid method
                - "simps" for Simpson method.
                - "analytical" for analytical integration. (recommended)

        atoms_Angstrom : ase.Atoms
            ASE atoms object for the current system. If None, MALA will
            create one.

        qe_input_data : dict
            Quantum Espresso parameters dictionary for the ASE<->QE interface.
            If None (recommended), MALA will create one.

        qe_pseudopotentials : dict
            Quantum Espresso pseudopotential dictionaty for the ASE<->QE
            interface. If None (recommended), MALA will create one.

        create_qe_file : bool
            If True, a QE input file will be created by MALA during the
            calculation. This is the default, however there may be
            cases in which it makes sense for the user to provide a custom
            one.

        return_energy_contributions : bool
            If True, a dictionary of energy contributions will be provided
            alongside the total energy. The default is False.

        Returns
        -------
        total_energy : float
            Total energy of the system (in eV).

        """
        # Get relevant values from DFT calculation, if not otherwise specified.
        if voxel_Bohr is None:
            voxel_Bohr = self.voxel
        if fermi_energy_eV is None:
            fermi_energy_eV = self.fermi_energy_eV
        if temperature_K is None:
            temperature_K = self.temperature_K

        # Check the input.
        if ldos_data is None:
            if dos_data is None or density_data is None:
                raise Exception("No input data provided to caculate "
                                "total energy. Provide EITHER LDOS"
                                " OR DOS and density.")

        # Calculate DOS data if need be.
        if dos_data is None:
            dos_data = self.get_density_of_states(ldos_data,
                                                  voxel_Bohr=
                                                  voxel_Bohr,
                                                  integration_method=
                                                  grid_integration_method)

        # Calculate density data if need be.
        if density_data is None:
            density_data = self.get_density(ldos_data,
                                            fermi_energy_ev=fermi_energy_eV,
                                            temperature_K=temperature_K,
                                            integration_method=
                                            energy_integration_method)

        # Now we can create calculation objects to get the necessary
        # quantities.
        dos_calculator = DOS.from_ldos(self)
        density_calculator = Density.from_ldos(self)

        # With these calculator objects we can calculate all the necessary
        # quantities to construct the total energy.
        # (According to Eq. 9 in [1])
        # Band energy (kinetic energy)
        e_band = dos_calculator.get_band_energy(dos_data,
                                                fermi_energy_eV=
                                                fermi_energy_eV,
                                                temperature_K=temperature_K,
                                                integration_method=
                                                energy_integration_method)

        # Smearing / Entropy contribution
        e_entropy_contribution = dos_calculator.\
            get_entropy_contribution(dos_data, fermi_energy_eV=fermi_energy_eV,
                                     temperature_K=temperature_K,
                                     integration_method=
                                     energy_integration_method)

        # Density based energy contributions (via QE)
        e_rho_times_v_hxc, e_hartree,  e_xc, e_ewald \
            = density_calculator.\
            get_energy_contributions(density_data, qe_input_data=qe_input_data,
                                     atoms_Angstrom=atoms_Angstrom,
                                     qe_pseudopotentials=qe_pseudopotentials,
                                     create_file=create_qe_file)
        e_total = e_band + e_rho_times_v_hxc + e_hartree + e_xc + e_ewald +\
            e_entropy_contribution
        if return_energy_contributions:
            energy_contribtuons = {"e_band": e_band,
                                   "e_rho_times_v_hxc": e_rho_times_v_hxc,
                                   "e_hartree": e_hartree,
                                   "e_xc": e_xc,
                                   "e_ewald": e_ewald,
                                   "e_entropy_contribution":
                                       e_entropy_contribution}
            return e_total, energy_contribtuons
        else:
            return e_total

    def get_band_energy(self, ldos_data, fermi_energy_eV=None,
                        temperature_K=None, voxel_Bohr=None,
                        grid_integration_method="summation",
                        energy_integration_method="analytical"):
        """
        Calculate the band energy from given LDOS data.

        Parameters
        ----------
        ldos_data : numpy.array
            LDOS data, either as [gridsize, energygrid] or
            [gridx,gridy,gridz,energygrid].

        fermi_energy_eV : float
            Fermi energy level in eV.

        temperature_K : float
            Temperature in K.

        grid_integration_method : str
            Integration method used to integrate the LDOS on the grid.
            Currently supported:

            - "trapz" for trapezoid method (only for cubic grids).
            - "simps" for Simpson method (only for cubic grids).
            - "summation" for summation and scaling of the values (recommended)

        energy_integration_method : string
            Integration method to integrate the DOS. Currently supported:

                - "trapz" for trapezoid method
                - "simps" for Simpson method.
                - "analytical" for analytical integration. (recommended)

        voxel_Bohr : ase.cell.Cell
            Voxel to be used for grid intergation. Needs to reflect the
            symmetry of the simulation cell. In Bohr.

        Returns
        -------
        band_energy : float
            Band energy in eV.
        """
        # The band energy is calculated using the DOS.
        if voxel_Bohr is None:
            voxel_Bohr = self.voxel
        dos_data = self.get_density_of_states(ldos_data, voxel_Bohr,
                                              integration_method=
                                              grid_integration_method)

        # Once we have the DOS, we can use a DOS object to calculate t
        # he band energy.
        dos_calculator = DOS.from_ldos(self)
        return dos_calculator.\
            get_band_energy(dos_data, fermi_energy_eV=fermi_energy_eV,
                            temperature_K=temperature_K,
                            integration_method=energy_integration_method)

    def get_number_of_electrons(self, ldos_data, voxel_Bohr=None,
                                fermi_energy_eV=None, temperature_K=None,
                                grid_integration_method="summation",
                                energy_integration_method="analytical"):
        """
        Calculate the number of electrons from given LDOS data.

        Parameters
        ----------
        ldos_data : numpy.array
            LDOS data, either as [gridsize, energygrid] or
            [gridx,gridy,gridz,energygrid].

        fermi_energy_eV : float
            Fermi energy level in eV.

        temperature_K : float
            Temperature in K.

        grid_integration_method : str
            Integration method used to integrate the LDOS on the grid.
            Currently supported:

            - "trapz" for trapezoid method (only for cubic grids).
            - "simps" for Simpson method (only for cubic grids).
            - "summation" for summation and scaling of the values (recommended)

        energy_integration_method : string
            Integration method to integrate the DOS. Currently supported:

                - "trapz" for trapezoid method
                - "simps" for Simpson method.
                - "analytical" for analytical integration. (recommended)

        voxel_Bohr : ase.cell.Cell
            Voxel to be used for grid intergation. Needs to reflect the
            symmetry of the simulation cell. In Bohr.

        Returns
        -------
        number_of_electrons : float
            Number of electrons.
        """
        # The number of electrons is calculated using the DOS.
        if voxel_Bohr is None:
            voxel_Bohr = self.voxel
        dos_data = self.get_density_of_states(ldos_data, voxel_Bohr,
                                              integration_method=
                                              grid_integration_method)

        # Once we have the DOS, we can use a DOS object to calculate the
        # number of electrons.
        dos_calculator = DOS.from_ldos(self)
        return dos_calculator.\
            get_number_of_electrons(dos_data, fermi_energy_eV=fermi_energy_eV,
                                    temperature_K=temperature_K,
                                    integration_method=
                                    energy_integration_method)

    def get_self_consistent_fermi_energy_ev(self, ldos_data,
                                            voxel_Bohr=None,
                                            temperature_K=None,
                                            grid_integration_method=
                                            "summation",
                                            energy_integration_method=
                                            "analytical"):
        r"""
        Calculate the self-consistent Fermi energy.

        "Self-consistent" does not mean self-consistent in the DFT sense,
        but rather the Fermi energy, for which DOS integration reproduces
        the exact number of electrons. The term "self-consistent" stems
        from how this quantity is calculated.

        Parameters
        ----------
        ldos_data : numpy.array
            LDOS data, either as [gridsize, energygrid] or
            [gridx,gridy,gridz,energygrid].

        temperature_K : float
            Temperature in K.

        grid_integration_method : str
            Integration method used to integrate the LDOS on the grid.
            Currently supported:

            - "trapz" for trapezoid method (only for cubic grids).
            - "simps" for Simpson method (only for cubic grids).
            - "summation" for summation and scaling of the values (recommended)

        energy_integration_method : string
            Integration method to integrate the DOS. Currently supported:

                - "trapz" for trapezoid method
                - "simps" for Simpson method.
                - "analytical" for analytical integration. (recommended)

        voxel_Bohr : ase.cell.Cell
            Voxel to be used for grid intergation. Needs to reflect the
            symmetry of the simulation cell. In Bohr.

        Returns
        -------
        fermi_energy_self_consistent : float
            :math:`\epsilon_F` in eV.
        """
        # The Fermi energy is calculated using the DOS.
        if voxel_Bohr is None:
            voxel_Bohr = self.voxel
        dos_data = self.get_density_of_states(ldos_data, voxel_Bohr,
                                              integration_method=
                                              grid_integration_method)

        # Once we have the DOS, we can use a DOS object to calculate the
        # number of electrons.
        dos_calculator = DOS.from_ldos(self)
        return dos_calculator.\
            get_self_consistent_fermi_energy_ev(dos_data,
                                                temperature_K=temperature_K,
                                                integration_method=
                                                energy_integration_method)

    def get_density(self, ldos_data, fermi_energy_ev=None, temperature_K=None,
                    conserve_dimensions=False,
                    integration_method="analytical",
                    gather_density=True):
        """
        Calculate the density from given LDOS data.

        Parameters
        ----------
        conserve_dimensions : bool
            If True, the density is returned in the same dimensions as
            the LDOS was entered. If False, the density is always given
            as [gridsize].

        fermi_energy_ev : float
            Fermi energy level in eV.

        temperature_K : float
            Temperature in K.

        integration_method : string
            Integration method to be used. Currently supported:

                - "trapz" for trapezoid method
                - "simps" for Simpson method.
                - "analytical" for analytical integration. Recommended.

        ldos_data : numpy.array
            LDOS data, either as [gridsize, energygrid] or
            [gridx,gridy,gridz,energygrid].

        integration_method : string
            Integration method to integrate LDOS on energygrid.
            Currently supported:

                - "trapz" for trapezoid method
                - "simps" for Simpson method.
                - "analytical" for analytical integration. Recommended.

        gather_density : bool
            Only important if MPI is used. If True, the density will be
            gathered on rank 0.
            Helpful when using multiple CPUs for descriptor calculations
            and only one for network pass.

        Returns
        -------
        density_data : numpy.array
            Density data, dimensions depend on conserve_dimensions and LDOS
            dimensions.

        """
        if self.cached_density_exists:
            return self.cached_density

        if fermi_energy_ev is None:
            fermi_energy_ev = self.fermi_energy_eV
        if temperature_K is None:
            temperature_K = self.temperature_K

        ldos_data_shape = np.shape(ldos_data)
        if len(ldos_data_shape) == 2:
            # We have the LDOS as gridpoints x energygrid,
            # so no further operation is necessary.
            ldos_data_used = ldos_data
            pass
        elif len(ldos_data_shape) == 4:
            # We have the LDOS as (gridx, gridy, gridz, energygrid),
            # so some reshaping needs to be done.
            ldos_data_used = ldos_data.reshape(
                [ldos_data_shape[0] * ldos_data_shape[1] * ldos_data_shape[2],
                 ldos_data_shape[3]])
            # We now have the LDOS as gridpoints x energygrid.

        else:
            raise Exception("Invalid LDOS array shape.")

        # Build the energy grid and calculate the fermi function.
        energy_grid = self.get_energy_grid()
        fermi_values = fermi_function(energy_grid, fermi_energy_ev,
                                      temperature_K, energy_units="eV")

        # Calculate the number of electrons.
        if integration_method == "trapz":
            density_values = integrate.trapz(ldos_data_used * fermi_values,
                                             energy_grid, axis=-1)
        elif integration_method == "simps":
            density_values = integrate.simps(ldos_data_used * fermi_values,
                                             energy_grid, axis=-1)
        elif integration_method == "analytical":
            density_values = analytical_integration(ldos_data_used, "F0", "F1",
                                                    fermi_energy_ev,
                                                    energy_grid,
                                                    temperature_K)
        else:
            raise Exception("Unknown integration method.")

        if len(ldos_data_shape) == 4 and conserve_dimensions is True:
            ldos_data_shape = list(ldos_data_shape)
            ldos_data_shape[-1] = 1
            density_values = density_values.reshape(ldos_data_shape)

        # Now we have the full density; We now need to collect it, in the
        # MPI case.
        if self.parameters._configuration["mpi"] and gather_density:
            density_values = np.reshape(density_values,
                                        [np.shape(density_values)[0], 1])
            density_values = np.concatenate((self.local_grid, density_values),
                                          axis=1)
            full_density = self._gather_density(density_values)
            if len(ldos_data_shape) == 2:
                ldos_shape = np.shape(full_density)
                full_density = np.reshape(full_density, [ldos_shape[0] *
                                                         ldos_shape[1] *
                                                         ldos_shape[2], 1])
            return full_density
        else:
            return density_values

    def get_density_of_states(self, ldos_data, voxel_Bohr=None,
                              integration_method="summation",
                              gather_dos=True):
        """
        Calculate the density of states from given LDOS data.

        Parameters
        ----------
        ldos_data : numpy.array
            LDOS data, either as [gridsize, energygrid] or
            [gridx,gridy,gridz,energygrid].

        voxel_Bohr : ase.cell.Cell
            Voxel to be used for grid intergation. Needs to reflect the
            symmetry of the simulation cell. In Bohr.

        integration_method : str
            Integration method used to integrate LDOS on the grid.
            Currently supported:

            - "trapz" for trapezoid method (only for cubic grids).
            - "simps" for Simpson method (only for cubic grids).
            - "summation" for summation and scaling of the values (recommended)

        gather_dos : bool
            Only important if MPI is used. If True, the DOS will be
            are gathered on rank 0.
            Helpful when using multiple CPUs for descriptor calculations
            and only one for network pass.

        Returns
        -------
        dos_values : np.array
            The DOS.
        """
        if self.cached_dos_exists:
            return self.cached_dos

        if voxel_Bohr is None:
            voxel_Bohr = self.voxel

        ldos_data_shape = np.shape(ldos_data)
        if len(ldos_data_shape) != 4:
            if len(ldos_data_shape) != 2:
                raise Exception("Unknown LDOS shape, cannot calculate DOS.")
            elif integration_method != "summation":
                raise Exception("If using a 2D LDOS array, you can only "
                                "use summation as integration method.")

        # We have the LDOS as (gridx, gridy, gridz, energygrid), no
        # further operation is necessary.
        dos_values = ldos_data  # .copy()

        # We integrate along the three axis in space.
        # If there is only one point in a certain direction we do not
        # integrate, but rather reduce in this direction.
        # Integration over one point leads to zero.
        grid_spacing_bohr_x = np.linalg.norm(voxel_Bohr[0])
        grid_spacing_bohr_y = np.linalg.norm(voxel_Bohr[1])
        grid_spacing_bohr_z = np.linalg.norm(voxel_Bohr[2])

        if integration_method != "summation":
            # X
            if ldos_data_shape[0] > 1:
                dos_values = integrate_values_on_spacing(dos_values,
                                                         grid_spacing_bohr_x,
                                                         axis=0,
                                                         method=
                                                         integration_method)
            else:
                dos_values = np.reshape(dos_values, (ldos_data_shape[1],
                                                     ldos_data_shape[2],
                                                     ldos_data_shape[3]))
                dos_values *= grid_spacing_bohr_x

            # Y
            if ldos_data_shape[1] > 1:
                dos_values = integrate_values_on_spacing(dos_values,
                                                         grid_spacing_bohr_y,
                                                         axis=0,
                                                         method=
                                                         integration_method)
            else:
                dos_values = np.reshape(dos_values, (ldos_data_shape[2],
                                                     ldos_data_shape[3]))
                dos_values *= grid_spacing_bohr_y

            # Z
            if ldos_data_shape[2] > 1:
                dos_values = integrate_values_on_spacing(dos_values,
                                                         grid_spacing_bohr_z,
                                                         axis=0,
                                                         method=
                                                         integration_method)
            else:
                dos_values = np.reshape(dos_values, ldos_data_shape[3])
                dos_values *= grid_spacing_bohr_z
        else:
            if len(ldos_data_shape) == 4:
                dos_values = np.sum(ldos_data, axis=(0, 1, 2)) * \
                             voxel_Bohr.volume
            if len(ldos_data_shape) == 2:
                dos_values = np.sum(ldos_data, axis=0) * \
                             voxel_Bohr.volume

        if self.parameters._configuration["mpi"] and gather_dos:
            # I think we should refrain from top-level MPI imports; the first
            # import triggers an MPI init, which can take quite long.
            from mpi4py import MPI

            comm = get_comm()
            comm.Barrier()
            dos_values_full = np.zeros_like(dos_values)
            comm.Reduce([dos_values, MPI.DOUBLE],
                        [dos_values_full, MPI.DOUBLE],
                        op=MPI.SUM, root=0)
            return dos_values_full
        else:
            return dos_values

    def get_atomic_forces(self, ldos_data, dE_dd, used_data_handler,
                          snapshot_number=0):
        r"""
        Get the atomic forces, currently work in progress.

        Will eventually give :math:`\frac{dE}{d \underline{\boldsymbol{R}}}`.
        Will currently only give :math:`\frac{dd}{dB}`.

        Parameters
        ----------
        ldos_data: torch.Tensor
            Scaled (!) torch tensor holding the LDOS data for the snapshot
            for which the atomic force should be calculated.

        dE_dd: np.array
            (WIP) Derivative of the total energy w.r.t the LDOS.
            Later on, this will be evaluated within this subroutine. For now
            it is provided from outside.

        used_data_handler: mala.data.data_handler.DataHandler
            DataHandler that was used to predict the LDOS for which the
            atomic forces are supposed to be calculated.

        snapshot_number:
            Snapshot number (number within the data handler) for which this
            LDOS prediction was performed. Always 0 in the inference case.

        Returns
        -------
        dd_dB: torch.tensor
            (WIP) Returns the scaled (!) derivative of the LDOS w.r.t to
            the SNAP descriptors.

        """
        # For now this only works with ML generated LDOS.
        # Gradient of the LDOS respect to the SNAP descriptors.
        ldos_data.backward(dE_dd)
        dd_dB = used_data_handler.get_test_input_gradient(snapshot_number)
        return dd_dB

    def get_and_cache_density_of_states(self, ldos_data,
                                        voxel_Bohr=None,
                                        integration_method="summation"):
        """
        Calculate a DOS from LDOS data and keep it in memory.

        For all subsequent calculations involving the DOS, this cached
        DOS will be used. Usage of this function is advised for time-critical
        calculations.

        Parameters
        ----------
        ldos_data : numpy.array
            LDOS data, either as [gridsize, energygrid] or
            [gridx,gridy,gridz,energygrid].

        voxel_Bohr : ase.cell.Cell
            Voxel to be used for grid intergation. Needs to reflect the
            symmetry of the simulation cell. In Bohr.

        integration_method : str
            Integration method used to integrate LDOS on the grid.
            Currently supported:

            - "trapz" for trapezoid method (only for cubic grids).
            - "simps" for Simpson method (only for cubic grids).
            - "summation" for summation and scaling of the values (recommended)

        Returns
        -------
        dos_values : np.array
            The DOS.

        """
        self.uncache_density_of_states()
        self.cached_dos = self.\
            get_density_of_states(ldos_data,
                                  voxel_Bohr=voxel_Bohr,
                                  integration_method=integration_method)
        self.cached_dos_exists = True
        return self.cached_dos

    def uncache_density_of_states(self):
        """Uncache a DOS, to calculate a new one in following steps."""
        self.cached_dos_exists = False

    def get_and_cache_density_cached(self, ldos_data,
                                     fermi_energy_ev=None,
                                     temperature_K=None,
                                     conserve_dimensions=False,
                                     integration_method="analytical"):
        """
        Calculate an electronic density from LDOS data and keep it in memory.

        For all subsequent calculations involving the electronic density, this
        cached density will be used. Usage of this function is advised for
        time-critical calculations.

        Parameters
        ----------
        conserve_dimensions : bool
            If True, the density is returned in the same dimensions as
            the LDOS was entered. If False, the density is always given
            as [gridsize].

        fermi_energy_ev : float
            Fermi energy level in eV.

        temperature_K : float
            Temperature in K.

        ldos_data : numpy.array
            LDOS data, either as [gridsize, energygrid] or
            [gridx,gridy,gridz,energygrid].

        integration_method : string
            Integration method to integrate LDOS on energygrid.
            Currently supported:

                - "trapz" for trapezoid method
                - "simps" for Simpson method.
                - "analytical" for analytical integration. Recommended.

        Returns
        -------
        density_data : numpy.array
            Density data, dimensions depend on conserve_dimensions and LDOS
            dimensions.
        """
        self.uncache_density()
        self.cached_density = self.\
            get_density(ldos_data,
                        fermi_energy_ev=fermi_energy_ev,
                        temperature_K=temperature_K,
                        conserve_dimensions=conserve_dimensions,
                        integration_method=integration_method)

        self.cached_density_exists = True
        return self.cached_density

    def uncache_density(self):
        """Uncache a density, to calculate a new one in following steps."""
        self.cached_density_exists = False

    def _gather_density(self, density_values, use_pickled_comm=False):
        """
        Gathers all SNAP descriptors on rank 0 and sorts them.

        This is useful for e.g. parallel preprocessing.
        This function removes the extra 3 components that come from parallel
        processing.
        I.e. if we have 91 SNAP descriptors, LAMMPS directly outputs us
        97 (in parallel mode), and this function returns, as to retain the
        3 x,y,z ones we by default include.

        Parameters
        ----------
        density_values : numpy.array
            Numpy array with the SNAP descriptors of this ranks local grid.

        use_pickled_comm : bool
            If True, the pickled communication route from mpi4py is used.
            If False, a Recv/Sendv combination is used. I am not entirely
            sure what is faster. Technically Recv/Sendv should be faster,
            but I doubt my implementation is all that optimal. For the pickled
            route we can use gather(), which should be fairly quick.
            However, for large grids, one CANNOT use the pickled route;
            too large python objects will break it. Therefore, I am setting
            the Recv/Sendv route as default.
        """
        # Barrier to make sure all ranks have descriptors..
        comm = get_comm()
        barrier()

        # Gather the SNAP descriptors into a list.
        if use_pickled_comm:
            density_list = comm.gather(density_values, root=0)
        else:
            sendcounts = np.array(comm.gather(np.shape(density_values)[0],
                                              root=0))
            if get_rank() == 0:
                # print("sendcounts: {}, total: {}".format(sendcounts,
                #                                          sum(sendcounts)))

                # Preparing the list of buffers.
                density_list = []
                for i in range(0, get_size()):
                    density_list.append(np.empty(sendcounts[i]*4,
                                                 dtype=np.float64))
                # No MPI necessary for first rank. For all the others,
                # collect the buffers.
                density_list[0] = density_values
                for i in range(1, get_size()):
                    comm.Recv(density_list[i], source=i,
                              tag=100+i)
                    density_list[i] = \
                        np.reshape(density_list[i],
                                   (sendcounts[i], 4))
            else:
                comm.Send(density_values, dest=0, tag=get_rank()+100)
            barrier()
        # if get_rank() == 0:
        #     printout(np.shape(all_snap_descriptors_list[0]))
        #     printout(np.shape(all_snap_descriptors_list[1]))
        #     printout(np.shape(all_snap_descriptors_list[2]))
        #     printout(np.shape(all_snap_descriptors_list[3]))

        # Dummy for the other ranks.
        # (For now, might later simply broadcast to other ranks).
        full_density = np.zeros([1, 1, 1, 1])

        # Reorder the list.
        if get_rank() == 0:
            # Prepare the SNAP descriptor array.
            nx = self.grid_dimensions[0]
            ny = self.grid_dimensions[1]
            nz = self.grid_dimensions[2]
            full_density = np.zeros(
                [nx, ny, nz, 1])
            # Fill the full SNAP descriptors array.
            for idx, local_density in enumerate(density_list):
                # We glue the individual cells back together, and transpose.
                first_x = int(local_density[0][0])
                first_y = int(local_density[0][1])
                first_z = int(local_density[0][2])
                last_x = int(local_density[-1][0])+1
                last_y = int(local_density[-1][1])+1
                last_z = int(local_density[-1][2])+1
                full_density[first_x:last_x,
                             first_y:last_y,
                             first_z:last_z] = \
                    np.reshape(local_density[:,3],[last_z-first_z,
                                                    last_y-first_y,
                                                    last_x-first_x,1]).transpose([2, 1, 0, 3])

        return full_density
<|MERGE_RESOLUTION|>--- conflicted
+++ resolved
@@ -1,16 +1,9 @@
 """LDOS calculation class."""
 import math
 import os
-<<<<<<< HEAD
 
 from ase.units import Rydberg, Bohr
 import numpy as np
-try:
-    from mpi4py import MPI
-except ModuleNotFoundError:
-    pass
-=======
->>>>>>> ebd9559f
 
 from mala.common.parallelizer import get_comm, printout, get_rank, get_size, \
     barrier
@@ -111,7 +104,7 @@
             raise Exception("Unsupported unit for LDOS.")
 
     def read_from_cube(self, file_name_scheme, directory, units="1/eV",
-                       use_memmap=None, **kwargs):
+                       use_memmap=None):
         """
         Read the LDOS data from multiple cube files.
 
