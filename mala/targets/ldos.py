"""LDOS calculation class."""

from functools import cached_property

from ase.units import Rydberg, Bohr, J, m
import math
import numpy as np
from scipy import integrate
import torch

from mala.common.parallelizer import (
    get_comm,
    printout,
    get_rank,
    get_size,
    barrier,
)
from mala.common.parameters import DEFAULT_NP_DATA_DTYPE
from mala.targets.cube_parser import read_cube
from mala.targets.xsf_parser import read_xsf
from mala.targets.target import Target
<<<<<<< HEAD
from mala.targets.calculation_helpers import fermi_function, \
    analytical_integration, integrate_values_on_spacing, \
    analytical_integration_weights
=======
from mala.targets.calculation_helpers import (
    fermi_function,
    analytical_integration,
    integrate_values_on_spacing,
)
>>>>>>> f481cd5a
from mala.targets.dos import DOS
from mala.targets.density import Density


class LDOS(Target):
    """Postprocessing / parsing functions for the local density of states.

    Parameters
    ----------
    params : mala.common.parameters.Parameters
        Parameters used to create this LDOS object.
    """

    ##############################
    # Constructors
    ##############################

    def __init__(self, params):
        super(LDOS, self).__init__(params)
        # Consistency check for parameters describing energy grid.
        self.local_density_of_states = None
        self.debug_forces_flag = None
        self.input_data_derivative = None
        self.output_data_torch = None

    @classmethod
    def from_numpy_file(cls, params, path, units="1/(eV*A^3)"):
        """
        Create an LDOS calculator from a numpy array saved in a file.

        Parameters
        ----------
        params : mala.common.parameters.Parameters
            Parameters used to create this LDOS object.

        path : string
            Path to file that is being read.

        units : string
            Units the LDOS is saved in.

        Returns
        -------
        ldos_calculator : mala.targets.ldos.LDOS
            LDOS calculator object.
        """
        return_ldos_object = LDOS(params)
        return_ldos_object.read_from_numpy_file(path, units=units)
        return return_ldos_object

    @classmethod
    def from_numpy_array(cls, params, array, units="1/(eV*A^3)"):
        """
        Create an LDOS calculator from a numpy array in memory.

        By using this function rather then setting the local_density_of_states
        object directly, proer unit coversion is ensured.

        Parameters
        ----------
        params : mala.common.parameters.Parameters
            Parameters used to create this LDOS object.

        array : numpy.ndarray
            Path to file that is being read.

        units : string
            Units the LDOS is saved in.

        Returns
        -------
        ldos_calculator : mala.targets.ldos.LDOS
            LDOS calculator object.
        """
        return_ldos_object = LDOS(params)
        return_ldos_object.read_from_array(array, units=units)
        return return_ldos_object

    @classmethod
    def from_cube_file(
        cls, params, path_name_scheme, units="1/(Ry*Bohr^3)", use_memmap=None
    ):
        """
        Create an LDOS calculator from multiple cube files.

        The files have to be located in the same directory.

        Parameters
        ----------
        params : mala.common.parameters.Parameters
            Parameters used to create this LDOS object.

        path_name_scheme : string
            Naming scheme for the LDOS .cube files. Every asterisk will be
            replaced with an appropriate number for the LDOS files. Before
            the file name, please make sure to include the proper file path.

        units : string
            Units the LDOS is saved in.

        use_memmap : string
            If not None, a memory mapped file with this name will be used to
            gather the LDOS.
            If run in MPI parallel mode, such a file MUST be provided.
        """
        return_ldos_object = LDOS(params)
        return_ldos_object.read_from_cube(
            path_name_scheme, units=units, use_memmap=use_memmap
        )
        return return_ldos_object

    @classmethod
    def from_xsf_file(
        cls, params, path_name_scheme, units="1/(eV*A^3)", use_memmap=None
    ):
        """
        Create an LDOS calculator from multiple xsf files.

        The files have to be located in the same directory.

        Parameters
        ----------
        params : mala.common.parameters.Parameters
            Parameters used to create this LDOS object.

        path_name_scheme : string
            Naming scheme for the LDOS .xsf files. Every asterisk will be
            replaced with an appropriate number for the LDOS files. Before
            the file name, please make sure to include the proper file path.

        units : string
            Units the LDOS is saved in.

        use_memmap : string
            If not None, a memory mapped file with this name will be used to
            gather the LDOS.
            If run in MPI parallel mode, such a file MUST be provided.
        """
        return_ldos_object = LDOS(params)
        return_ldos_object.read_from_xsf(
            path_name_scheme, units=units, use_memmap=use_memmap
        )
        return return_ldos_object

    @classmethod
    def from_openpmd_file(cls, params, path):
        """
        Create an LDOS calculator from an OpenPMD file.

        Supports all OpenPMD supported file endings.

        Parameters
        ----------
        params : mala.common.parameters.Parameters
            Parameters used to create this LDOS object.

        path : string
            Path to OpenPMD file.

        Returns
        -------
        ldos_calculator : mala.targets.ldos.LDOS
            LDOS calculator object.
        """
        return_ldos_object = LDOS(params)
        return_ldos_object.read_from_openpmd_file(path)
        return return_ldos_object

    ##############################
    # Properties
    ##############################

    @property
    def feature_size(self):
        """Get dimension of this target if used as feature in ML."""
        if isinstance(self.parameters.ldos_gridsize, int):
            return self.parameters.ldos_gridsize
        elif isinstance(self.parameters.ldos_gridsize, list):
            # For splits, we sum up the individual grid sizes, BUT we
            # have to subtract one for each split, as the last energy
            # of each section gets discarded. So for three sections,
            # we have to subtract 2.
            return (
                np.sum(self.parameters.ldos_gridsize)
                - len(self.parameters.ldos_gridsize)
                + 1
            )

    @property
    def data_name(self):
        """Get a string that describes the target (for e.g. metadata)."""
        return "LDOS"

    @property
    def si_unit_conversion(self):
        """
        Numeric value of the conversion from MALA (ASE) units to SI.

        Needed for OpenPMD interface.
        """
        return (m**3) * J

    @property
    def si_dimension(self):
        """Dictionary containing the SI unit dimensions in OpenPMD format."""
        import openpmd_api as io

        return {
            io.Unit_Dimension.M: -1,
            io.Unit_Dimension.L: -5,
            io.Unit_Dimension.T: 2,
        }

    @property
    def local_density_of_states(self):
        """Local density of states as 1D or 3D array."""
        return self._local_density_of_states

    @local_density_of_states.setter
    def local_density_of_states(self, new_ldos):
        self._local_density_of_states = new_ldos
        # Setting a new LDOS means we have to uncache priorly cached
        # properties.
        self.uncache_properties()

    def get_target(self):
        """
        Get the target quantity.

        This is the generic interface for cached target quantities.
        It should work for all implemented targets.

        Returns
        -------
        local_density_of_states : numpy.ndarray
            Electronic local density of states as a volumetric array.
            May be 4D- or 2D depending on workflow.
        """
        return self.local_density_of_states

    def invalidate_target(self):
        """
        Invalidates the saved target wuantity.

        This is the generic interface for cached target quantities.
        It should work for all implemented targets.
        """
        self.local_density_of_states = None

    def uncache_properties(self):
        """Uncache all cached properties of this calculator."""
        if self._is_property_cached("number_of_electrons"):
            del self.number_of_electrons
        if self._is_property_cached("energy_grid"):
            del self.energy_grid
        if self._is_property_cached("total_energy"):
            del self.total_energy
        if self._is_property_cached("band_energy"):
            del self.band_energy
        if self._is_property_cached("fermi_energy"):
            del self.fermi_energy
        if self._is_property_cached("density"):
            del self.density
        if self._is_property_cached("density_of_states"):
            del self.density_of_states
        if self._is_property_cached("_density_calculator"):
            del self._density_calculator
        if self._is_property_cached("_density_of_states_calculator"):
            del self._density_of_states_calculator
        if self._is_property_cached("entropy_contribution"):
            del self.entropy_contribution
        if self._is_property_cached("atomic_forces"):
            del self.atomic_forces

    @cached_property
    def energy_grid(self):
        """Energy grid on which the LDOS is expressed."""
        return self._get_energy_grid()

    @cached_property
    def total_energy(self):
        """Total energy of the system, calculated via cached LDOS."""
        if self.local_density_of_states is not None:
            return self.get_total_energy()
        else:
            raise Exception(
                "No cached LDOS available to calculate this property."
            )

    @cached_property
    def atomic_forces(self):
        """Atomic forces of the system, calculated via cached LDOS."""
        if self.local_density_of_states is not None:
            return self.get_atomic_forces()
        else:
            raise Exception("No cached LDOS available to calculate this "
                            "property.")

    @cached_property
    def band_energy(self):
        """Band energy of the system, calculated via cached LDOS."""
        if self.local_density_of_states is not None:
            return self.get_band_energy()
        else:
            raise Exception(
                "No cached LDOS available to calculate this property."
            )

    @cached_property
    def entropy_contribution(self):
        """Band energy of the system, calculated via cached LDOS."""
        if self.local_density_of_states is not None:
            return self.get_entropy_contribution()
        else:
            raise Exception(
                "No cached LDOS available to calculate this property."
            )

    @cached_property
    def number_of_electrons(self):
        """
        Number of electrons in the system, calculated via cached LDOS.

        Does not necessarily match up exactly with KS-DFT provided values,
        due to discretization errors.
        """
        if self.local_density_of_states is not None:
            return self.get_number_of_electrons()
        else:
            raise Exception(
                "No cached LDOS available to calculate this property."
            )

    @cached_property
    def fermi_energy(self):
        """
        "Self-consistent" Fermi energy of the system.

        "Self-consistent" does not mean self-consistent in the DFT sense,
        but rather the Fermi energy, for which DOS integration reproduces
        the exact number of electrons. The term "self-consistent" stems
        from how this quantity is calculated. Calculated via cached LDOS
        """
        if self.local_density_of_states is not None:
            fermi_energy = self.get_self_consistent_fermi_energy()

            # Now that we have a new Fermi energy, we should uncache the
            # old number of electrons.
            if self._is_property_cached("number_of_electrons"):
                del self.number_of_electrons
            return fermi_energy
        else:
            # The Fermi energy is set to None instead of creating an error.
            # This is because the Fermi energy is used a lot throughout
            # and it may be benificial not to throw an error directly
            # but rather we need to revert to the DFT values.
            return None

    @cached_property
    def density(self):
        """Electronic density as calculated by the cached LDOS."""
        if self.local_density_of_states is not None:
            return self.get_density()
        else:
            raise Exception(
                "No cached LDOS available to calculate this property."
            )

    @cached_property
    def density_of_states(self):
        """DOS as calculated by the cached LDOS."""
        if self.local_density_of_states is not None:
            return self.get_density_of_states()
        else:
            raise Exception(
                "No cached LDOS available to calculate this property."
            )

    @cached_property
    def _density_calculator(self):
        if self.local_density_of_states is not None:
            return Density.from_ldos_calculator(self)
        else:
            raise Exception(
                "No cached LDOS available to calculate this property."
            )

    @cached_property
    def _density_of_states_calculator(self):
        if self.local_density_of_states is not None:
            return DOS.from_ldos_calculator(self)
        else:
            raise Exception(
                "No cached LDOS available to calculate this property."
            )

    ##############################
    # Methods
    ##############################

    # File I/O
    ##########

    @staticmethod
    def convert_units(array, in_units="1/(eV*A^3)"):
        """
        Convert the units of an array into the MALA units.

        MALA units for the LDOS means 1/eV.

        Parameters
        ----------
        array : numpy.ndarray
            Data for which the units should be converted.

        in_units : string
            Units of array. Currently supported are:

                 - 1/(eV*A^3) (no conversion, MALA unit)
                 - 1/(eV*Bohr^3)
                 - 1/(Ry*Bohr^3)


        Returns
        -------
        converted_array : numpy.ndarray
            Data in 1/(eV*A^3).
        """
        if in_units == "1/(eV*A^3)" or in_units is None:
            return array
        elif in_units == "1/(eV*Bohr^3)":
            return array * (1 / Bohr) * (1 / Bohr) * (1 / Bohr)
        elif in_units == "1/(Ry*Bohr^3)":
            return array * (1 / Rydberg) * (1 / Bohr) * (1 / Bohr) * (1 / Bohr)
        else:
            raise Exception("Unsupported unit for LDOS.")

    @staticmethod
    def backconvert_units(array, out_units):
        """
        Convert the units of an array from MALA units into desired units.

        MALA units for the LDOS means 1/(eV*A^3).

        Parameters
        ----------
        array : numpy.ndarray
            Data in 1/eV.

        out_units : string
            Desired units of output array. Currently supported are:

                 - 1/(eV*A^3) (no conversion, MALA unit)
                 - 1/(eV*Bohr^3)
                 - 1/(Ry*Bohr^3)


        Returns
        -------
        converted_array : numpy.ndarray
            Data in out_units.
        """
        if out_units == "1/(eV*A^3)":
            return array
        elif out_units == "1/(eV*Bohr^3)":
            return array * Bohr * Bohr * Bohr
        elif out_units == "1/(Ry*Bohr^3)":
            return array * Rydberg * Bohr * Bohr * Bohr
        else:
            raise Exception("Unsupported unit for LDOS.")

    def read_from_cube(
        self, path_scheme, units="1/(Ry*Bohr^3)", use_memmap=None, **kwargs
    ):
        """
        Read the LDOS data from multiple cube files.

        The files have to be located in the same directory.

        Parameters
        ----------
        path_scheme : string or list[string]
            Naming scheme for the LDOS .cube files. Every asterisk will be
            replaced with an appropriate number for the LDOS files. Before
            the file name, please make sure to include the proper file path.

        units : string
            Units the LDOS is saved in.

        use_memmap : string
            If not None, a memory mapped file with this name will be used to
            gather the LDOS. Only has an effect in MPI parallel mode.
            Usage will reduce RAM footprint while SIGNIFICANTLY
            impacting disk usage and
        """
        # First determine how many digits the last file in the list of
        # LDOS.cube files
        # will have.
        # QuantumEspresso saves the pp.x cube files like this:
        # tmp.pp001ELEMENT_ldos.cube
        # tmp.pp002ELEMENT_ldos.cube
        # tmp.pp003ELEMENT_ldos.cube
        # ...
        # tmp.pp100ELEMENT_ldos.cube
        # automatically convert units if they are None since cube files take atomic units
        if units is None:
            units = "1/(Ry*Bohr^3)"
        if units != "1/(Ry*Bohr^3)":
            printout(
                "The expected units for the LDOS from cube files are 1/(Ry*Bohr^3)\n"
                f"Proceeding with specified units of {units}\n"
                "We recommend to check and change the requested units"
            )
        return self._read_from_qe_files(
            path_scheme, units, use_memmap, ".cube", **kwargs
        )

    def read_from_xsf(
        self, path_scheme, units="1/(eV*A^3)", use_memmap=None, **kwargs
    ):
        """
        Read the LDOS data from multiple .xsf files.

        The files have to be located in the same directory. .xsf
        files are used by XCrysDen.

        Parameters
        ----------
        path_scheme : string
            Naming scheme for the LDOS .xsf files. Every asterisk will be
            replaced with an appropriate number for the LDOS files. Before
            the file name, please make sure to include the proper file path.

        units : string
            Units the LDOS is saved in.

        use_memmap : string
            If not None, a memory mapped file with this name will be used to
            gather the LDOS. Only has an effect in MPI parallel mode.
            Usage will reduce RAM footprint while SIGNIFICANTLY
            impacting disk usage and
        """
        return self._read_from_qe_files(
            path_scheme, units, use_memmap, ".xsf", **kwargs
        )

    def read_from_array(self, array, units="1/(eV*A^3)"):
        """
        Read the LDOS data from a numpy array.

        Parameters
        ----------
        array : numpy.ndarray
            Numpy array containing the density.

        units : string
            Units the LDOS is saved in.
        """
        array *= self.convert_units(1, in_units=units)
        self.local_density_of_states = array
        return array

    # Calculations
    ##############

    def get_total_energy(
        self,
        ldos_data=None,
        dos_data=None,
        density_data=None,
        fermi_energy=None,
        temperature=None,
        voxel=None,
        grid_integration_method="summation",
        energy_integration_method="analytical",
        atoms_Angstrom=None,
        qe_input_data=None,
        qe_pseudopotentials=None,
        create_qe_file=True,
        return_energy_contributions=False,
    ):
        """
        Calculate the total energy from LDOS or given DOS + density data.

        If neither LDOS nor DOS+Density data is provided, the cached LDOS will
        be attempted to be used for the calculation.

        Parameters
        ----------
        ldos_data : numpy.ndarray
            LDOS data, either as [gridsize, energygrid] or
            [gridx,gridy,gridz,energygrid]. If None, dos_data and density_data
            cannot be None.

        dos_data : numpy.ndarray
            DOS data, as [energygrid].

        density_data : numpy.ndarray
            Density data, either as [gridsize] or [gridx,gridy,gridz].

        fermi_energy : float
            Fermi energy level in eV.

        temperature : float
            Temperature in K.

        voxel : ase.cell.Cell
            Voxel to be used for grid intergation. Needs to reflect the
            symmetry of the simulation cell. In Bohr.

        grid_integration_method : str
            Integration method used to integrate the density on the grid.
            Currently supported:

            - "trapezoid" for trapezoid method (only for cubic grids).
            - "simpson" for Simpson method (only for cubic grids).
            - "summation" for summation and scaling of the values (recommended)

        energy_integration_method : string
            Integration method to integrate the DOS. Currently supported:

                - "trapezoid" for trapezoid method
                - "simpson" for Simpson method.
                - "analytical" for analytical integration. (recommended)

        atoms_Angstrom : ase.Atoms
            ASE atoms object for the current system. If None, MALA will
            create one.

        qe_input_data : dict
            Quantum Espresso parameters dictionary for the ASE<->QE interface.
            If None (recommended), MALA will create one.

        qe_pseudopotentials : dict
            Quantum Espresso pseudopotential dictionaty for the ASE<->QE
            interface. If None (recommended), MALA will create one.

        create_qe_file : bool
            If True, a QE input file will be created by MALA during the
            calculation. This is the default, however there may be
            cases in which it makes sense for the user to provide a custom
            one.

        return_energy_contributions : bool
            If True, a dictionary of energy contributions will be provided
            alongside the total energy. The default is False.

        Returns
        -------
        total_energy : float
            Total energy of the system (in eV).

        """
        # Get relevant values from DFT calculation, if not otherwise specified.
        if voxel is None:
            voxel = self.voxel
        if fermi_energy is None:
            if ldos_data is None:
                fermi_energy = self.fermi_energy
            if fermi_energy is None:
                printout(
                    "Warning: No fermi energy was provided or could be "
                    "calculated from electronic structure data. "
                    "Using the DFT fermi energy, this may "
                    "yield unexpected results",
                    min_verbosity=1,
                )
                fermi_energy = self.fermi_energy_dft
        if temperature is None:
            temperature = self.temperature

        # Here we check whether we will use our internal, cached
        # LDOS, or calculate everything from scratch.
        if ldos_data is not None or (
            dos_data is not None and density_data is not None
        ):

            # In this case we calculate everything from scratch,
            # because the user either provided LDOS data OR density +
            # DOS data.

            # Calculate DOS data if need be.
            if dos_data is None:
                dos_data = self.get_density_of_states(
                    ldos_data,
                    voxel=voxel,
                    integration_method=grid_integration_method,
                )

            # Calculate density data if need be.
            if density_data is None:
                density_data = self.get_density(
                    ldos_data,
                    fermi_energy=fermi_energy,
                    integration_method=energy_integration_method,
                )

            # Now we can create calculation objects to get the necessary
            # quantities.
            dos_calculator = DOS.from_ldos_calculator(self)
            density_calculator = Density.from_ldos_calculator(self)

            # With these calculator objects we can calculate all the necessary
            # quantities to construct the total energy.
            # (According to Eq. 9 in [1])
            # Band energy (kinetic energy)
            e_band = dos_calculator.get_band_energy(
                dos_data,
                fermi_energy=fermi_energy,
                temperature=temperature,
                integration_method=energy_integration_method,
            )

            # Smearing / Entropy contribution
            e_entropy_contribution = dos_calculator.get_entropy_contribution(
                dos_data,
                fermi_energy=fermi_energy,
                temperature=temperature,
                integration_method=energy_integration_method,
            )

            # Density based energy contributions (via QE)
            density_contributions = (
                density_calculator.get_energy_contributions(
                    density_data,
                    qe_input_data=qe_input_data,
                    atoms_Angstrom=atoms_Angstrom,
                    qe_pseudopotentials=qe_pseudopotentials,
                    create_file=create_qe_file,
                )
            )
        else:
            # In this case, we use cached propeties wherever possible.
            ldos_data = self.local_density_of_states
            if ldos_data is None:
                raise Exception(
                    "No input data provided to caculate "
                    "total energy. Provide EITHER LDOS"
                    " OR DOS and density."
                )

            # With these calculator objects we can calculate all the necessary
            # quantities to construct the total energy.
            # (According to Eq. 9 in [1])
            # Band energy (kinetic energy)
            e_band = self.band_energy

            # Smearing / Entropy contribution
            e_entropy_contribution = self.entropy_contribution

            # Density based energy contributions (via QE)
            density_contributions = (
                self._density_calculator.total_energy_contributions
            )

        e_total = (
            e_band
            + density_contributions["e_rho_times_v_hxc"]
            + density_contributions["e_hartree"]
            + density_contributions["e_xc"]
            + density_contributions["e_ewald"]
            + e_entropy_contribution
        )
        if return_energy_contributions:
            energy_contribtuons = {
                "e_band": e_band,
                "e_rho_times_v_hxc": density_contributions[
                    "e_rho_times_v_hxc"
                ],
                "e_hartree": density_contributions["e_hartree"],
                "e_xc": density_contributions["e_xc"],
                "e_ewald": density_contributions["e_ewald"],
                "e_entropy_contribution": e_entropy_contribution,
            }
            return e_total, energy_contribtuons
        else:
            return e_total

    def get_band_energy(
        self,
        ldos_data=None,
        fermi_energy=None,
        temperature=None,
        voxel=None,
        grid_integration_method="summation",
        energy_integration_method="analytical",
    ):
        """
        Calculate the band energy from given LDOS data.

        Parameters
        ----------
        ldos_data : numpy.ndarray
            LDOS data, either as [gridsize, energygrid] or
            [gridx,gridy,gridz,energygrid]. If None, the cached LDOS
            will be used for the calculation.

        fermi_energy : float
            Fermi energy level in eV.

        temperature : float
            Temperature in K.

        grid_integration_method : str
            Integration method used to integrate the LDOS on the grid.
            Currently supported:

            - "trapezoid" for trapezoid method (only for cubic grids).
            - "simpson" for Simpson method (only for cubic grids).
            - "summation" for summation and scaling of the values (recommended)

        energy_integration_method : string
            Integration method to integrate the DOS. Currently supported:

                - "trapezoid" for trapezoid method
                - "simpson" for Simpson method.
                - "analytical" for analytical integration. (recommended)

        voxel : ase.cell.Cell
            Voxel to be used for grid intergation.

        Returns
        -------
        band_energy : float
            Band energy in eV.
        """
        if ldos_data is None and self.local_density_of_states is None:
            raise Exception(
                "No LDOS data provided, cannot calculate this quantity."
            )

        # Here we check whether we will use our internal, cached
        # LDOS, or calculate everything from scratch.
        if ldos_data is not None:
            # The band energy is calculated using the DOS.
            if voxel is None:
                voxel = self.voxel

            dos_data = self.get_density_of_states(
                ldos_data, voxel, integration_method=grid_integration_method
            )

            # Once we have the DOS, we can use a DOS object to calculate
            # the band energy.
            dos_calculator = DOS.from_ldos_calculator(self)
            return dos_calculator.get_band_energy(
                dos_data,
                fermi_energy=fermi_energy,
                temperature=temperature,
                integration_method=energy_integration_method,
            )
        else:
            return self._density_of_states_calculator.band_energy

    def get_entropy_contribution(
        self,
        ldos_data=None,
        fermi_energy=None,
        temperature=None,
        voxel=None,
        grid_integration_method="summation",
        energy_integration_method="analytical",
    ):
        """
        Calculate the entropy contribution from given LDOS data.

        Parameters
        ----------
        ldos_data : numpy.ndarray
            LDOS data, either as [gridsize, energygrid] or
            [gridx,gridy,gridz,energygrid]. If None, the cached LDOS
            will be used for the calculation.

        fermi_energy : float
            Fermi energy level in eV.

        temperature : float
            Temperature in K.

        grid_integration_method : str
            Integration method used to integrate the LDOS on the grid.
            Currently supported:

            - "trapezoid" for trapezoid method (only for cubic grids).
            - "simpson" for Simpson method (only for cubic grids).
            - "summation" for summation and scaling of the values (recommended)

        energy_integration_method : string
            Integration method to integrate the DOS. Currently supported:

                - "trapezoid" for trapezoid method
                - "simpson" for Simpson method.
                - "analytical" for analytical integration. (recommended)

        voxel : ase.cell.Cell
            Voxel to be used for grid intergation.

        Returns
        -------
        band_energy : float
            Band energy in eV.
        """
        if ldos_data is None and self.local_density_of_states is None:
            raise Exception(
                "No LDOS data provided, cannot calculate this quantity."
            )

        # Here we check whether we will use our internal, cached
        # LDOS, or calculate everything from scratch.
        if ldos_data is not None:
            # The band energy is calculated using the DOS.
            if voxel is None:
                voxel = self.voxel

            dos_data = self.get_density_of_states(
                ldos_data, voxel, integration_method=grid_integration_method
            )

            # Once we have the DOS, we can use a DOS object to calculate
            # the band energy.
            dos_calculator = DOS.from_ldos_calculator(self)
            return dos_calculator.get_entropy_contribution(
                dos_data,
                fermi_energy=fermi_energy,
                temperature=temperature,
                integration_method=energy_integration_method,
            )
        else:
            return self._density_of_states_calculator.entropy_contribution

    def get_number_of_electrons(
        self,
        ldos_data=None,
        voxel=None,
        fermi_energy=None,
        temperature=None,
        grid_integration_method="summation",
        energy_integration_method="analytical",
    ):
        """
        Calculate the number of electrons from given LDOS data.

        Parameters
        ----------
        ldos_data : numpy.ndarray
            LDOS data, either as [gridsize, energygrid] or
            [gridx,gridy,gridz,energygrid]. If None, the cached LDOS
            will be used for the calculation.

        fermi_energy : float
            Fermi energy level in eV.

        temperature : float
            Temperature in K.

        grid_integration_method : str
            Integration method used to integrate the LDOS on the grid.
            Currently supported:

            - "trapezoid" for trapezoid method (only for cubic grids).
            - "simpson" for Simpson method (only for cubic grids).
            - "summation" for summation and scaling of the values (recommended)

        energy_integration_method : string
            Integration method to integrate the DOS. Currently supported:

                - "trapz" for trapezoid method
                - "simpson" for Simpson method.
                - "analytical" for analytical integration. (recommended)

        voxel : ase.cell.Cell
            Voxel to be used for grid intergation.

        Returns
        -------
        number_of_electrons : float
            Number of electrons.
        """
        if ldos_data is None and self.local_density_of_states is None:
            raise Exception(
                "No LDOS data provided, cannot calculate this quantity."
            )

        # Here we check whether we will use our internal, cached
        # LDOS, or calculate everything from scratch.
        if ldos_data is not None:
            # The number of electrons is calculated using the DOS.
            if voxel is None:
                voxel = self.voxel
            dos_data = self.get_density_of_states(
                ldos_data, voxel, integration_method=grid_integration_method
            )

            # Once we have the DOS, we can use a DOS object to calculate the
            # number of electrons.
            dos_calculator = DOS.from_ldos_calculator(self)
            return dos_calculator.get_number_of_electrons(
                dos_data,
                fermi_energy=fermi_energy,
                temperature=temperature,
                integration_method=energy_integration_method,
            )
        else:
            return self._density_of_states_calculator.number_of_electrons

    def get_self_consistent_fermi_energy(
        self,
        ldos_data=None,
        voxel=None,
        temperature=None,
        grid_integration_method="summation",
        energy_integration_method="analytical",
    ):
        r"""
        Calculate the self-consistent Fermi energy.

        "Self-consistent" does not mean self-consistent in the DFT sense,
        but rather the Fermi energy, for which DOS integration reproduces
        the exact number of electrons. The term "self-consistent" stems
        from how this quantity is calculated.

        Parameters
        ----------
        ldos_data : numpy.ndarray
            LDOS data, either as [gridsize, energygrid] or
            [gridx,gridy,gridz,energygrid]. If None, the cached LDOS
            will be used for the calculation.

        temperature : float
            Temperature in K.

        grid_integration_method : str
            Integration method used to integrate the LDOS on the grid.
            Currently supported:

            - "trapezoid" for trapezoid method (only for cubic grids).
            - "simpson" for Simpson method (only for cubic grids).
            - "summation" for summation and scaling of the values (recommended)

        energy_integration_method : string
            Integration method to integrate the DOS. Currently supported:

                - "trapezoid" for trapezoid method
                - "simpson" for Simpson method.
                - "analytical" for analytical integration. (recommended)

        voxel : ase.cell.Cell
            Voxel to be used for grid intergation. Needs to reflect the
            symmetry of the simulation cell. In Bohr.

        Returns
        -------
        fermi_energy_self_consistent : float
            :math:`\epsilon_F` in eV.
        """
        if ldos_data is None and self.local_density_of_states is None:
            raise Exception(
                "No LDOS data provided, cannot calculate this quantity."
            )

        if ldos_data is not None:
            # The Fermi energy is calculated using the DOS.
            if voxel is None:
                voxel = self.voxel
            dos_data = self.get_density_of_states(
                ldos_data, voxel, integration_method=grid_integration_method
            )

            # Once we have the DOS, we can use a DOS object to calculate the
            # number of electrons.
            dos_calculator = DOS.from_ldos_calculator(self)
            return dos_calculator.get_self_consistent_fermi_energy(
                dos_data,
                temperature=temperature,
                integration_method=energy_integration_method,
            )
        else:
            return self._density_of_states_calculator.fermi_energy

    def get_density(
        self,
        ldos_data=None,
        fermi_energy=None,
        temperature=None,
        conserve_dimensions=False,
        integration_method="analytical",
        gather_density=False,
    ):
        """
        Calculate the density from given LDOS data.

        Parameters
        ----------
        conserve_dimensions : bool
            If True, the density is returned in the same dimensions as
            the LDOS was entered. If False, the density is always given
            as [gridsize, 1]. If None, the cached LDOS
            will be used for the calculation.


        fermi_energy : float
            Fermi energy level in eV.

        temperature : float
            Temperature in K.

        integration_method : string
            Integration method to be used. Currently supported:

                - "trapezoid" for trapezoid method
                - "simpson" for Simpson method.
                - "analytical" for analytical integration. Recommended.

        ldos_data : numpy.ndarray
            LDOS data, either as [gridsize, energygrid] or
            [gridx,gridy,gridz,energygrid].

        integration_method : string
            Integration method to integrate LDOS on energygrid.
            Currently supported:

                - "trapezoid" for trapezoid method
                - "simpson" for Simpson method.
                - "analytical" for analytical integration. Recommended.

        gather_density : bool
            Only important if MPI is used. If True, the density will be
            gathered on rank 0.
            Helpful when using multiple CPUs for descriptor calculations
            and only one for network pass.

        Returns
        -------
        density_data : numpy.ndarray
            Density data, dimensions depend on conserve_dimensions and LDOS
            dimensions.

        """
        if fermi_energy is None:
            if ldos_data is None:
                fermi_energy = self.fermi_energy
            if fermi_energy is None:
                printout(
                    "Warning: No fermi energy was provided or could be "
                    "calculated from electronic structure data. "
                    "Using the DFT fermi energy, this may "
                    "yield unexpected results",
                    min_verbosity=1,
                )
                fermi_energy = self.fermi_energy_dft
        if temperature is None:
            temperature = self.temperature

        if ldos_data is None:
            ldos_data = self.local_density_of_states
            if ldos_data is None:
                raise Exception(
                    "No LDOS data provided, cannot calculate this quantity."
                )

        ldos_data_shape = np.shape(ldos_data)
        if len(ldos_data_shape) == 2:
            # We have the LDOS as gridpoints x energygrid,
            # so no further operation is necessary.
            ldos_data_used = ldos_data
            pass
        elif len(ldos_data_shape) == 4:
            # We have the LDOS as (gridx, gridy, gridz, energygrid),
            # so some reshaping needs to be done.
            ldos_data_used = ldos_data.reshape(
                [
                    ldos_data_shape[0]
                    * ldos_data_shape[1]
                    * ldos_data_shape[2],
                    ldos_data_shape[3],
                ]
            )
            # We now have the LDOS as gridpoints x energygrid.

        else:
            raise Exception("Invalid LDOS array shape.")

        # Build the energy grid and calculate the fermi function.
        energy_grid = self._get_energy_grid()
        fermi_values = fermi_function(
            energy_grid, fermi_energy, temperature, suppress_overflow=True
        )

        # Calculate the number of electrons.
        if integration_method == "trapezoid":
            density_values = integrate.trapezoid(
                ldos_data_used * fermi_values, energy_grid, axis=-1
            )
        elif integration_method == "simpson":
            density_values = integrate.simpson(
                ldos_data_used * fermi_values, energy_grid, axis=-1
            )
        elif integration_method == "analytical":
            density_values = analytical_integration(
                ldos_data_used,
                "F0",
                "F1",
                fermi_energy,
                energy_grid,
                temperature,
            )
        else:
            raise Exception("Unknown integration method.")

        # Now we have the full density; We now need to collect it, in the
        # MPI case.
        if self.parameters._configuration["mpi"] and gather_density:
            density_values = np.reshape(
                density_values, [np.shape(density_values)[0], 1]
            )
            density_values = np.concatenate(
                (self.local_grid, density_values), axis=1
            )
            full_density = self._gather_density(density_values)
            if len(ldos_data_shape) == 2:
                ldos_shape = np.shape(full_density)
                full_density = np.reshape(
                    full_density,
                    [ldos_shape[0] * ldos_shape[1] * ldos_shape[2], 1],
                )
            return full_density
        else:
            if len(ldos_data_shape) == 4 and conserve_dimensions is True:
                # This breaks in the distributed case currently,
                # but I don't see an application where we would need it.
                # It would mean that we load an LDOS in distributed 3D fashion,
                # which is not implemented either.
                ldos_data_shape = list(ldos_data_shape)
                ldos_data_shape[-1] = 1
                density_values = density_values.reshape(ldos_data_shape)
            else:
                if len(ldos_data_shape) == 4:
                    grid_length = (
                        ldos_data_shape[0]
                        * ldos_data_shape[1]
                        * ldos_data_shape[2]
                    )
                else:
                    grid_length = ldos_data_shape[0]
                density_values = density_values.reshape([grid_length, 1])
            return density_values

    def get_density_of_states(
        self,
        ldos_data=None,
        voxel=None,
        integration_method="summation",
        gather_dos=True,
    ):
        """
        Calculate the density of states from given LDOS data.

        Parameters
        ----------
        ldos_data : numpy.ndarray
            LDOS data, either as [gridsize, energygrid] or
            [gridx,gridy,gridz,energygrid]. If None, the cached LDOS
            will be used for the calculation.


        voxel : ase.cell.Cell
            Voxel to be used for grid intergation. Needs to reflect the
            symmetry of the simulation cell. In Bohr.

        integration_method : str
            Integration method used to integrate LDOS on the grid.
            Currently supported:

            - "trapezoid" for trapezoid method (only for cubic grids).
            - "simpson" for Simpson method (only for cubic grids).
            - "summation" for summation and scaling of the values (recommended)

        gather_dos : bool
            Only important if MPI is used. If True, the DOS will be
            are gathered on rank 0.
            Helpful when using multiple CPUs for descriptor calculations
            and only one for network pass.

        Returns
        -------
        dos_values : numpy.ndarray
            The DOS.
        """
        if ldos_data is None:
            ldos_data = self.local_density_of_states
            if ldos_data is None:
                raise Exception(
                    "No LDOS data provided, cannot calculate this quantity."
                )

        if voxel is None:
            voxel = self.voxel

        ldos_data_shape = np.shape(ldos_data)
        if len(ldos_data_shape) != 4:
            if len(ldos_data_shape) != 2:
                raise Exception("Unknown LDOS shape, cannot calculate DOS.")
            elif integration_method != "summation":
                raise Exception(
                    "If using a 2D LDOS array, you can only "
                    "use summation as integration method."
                )

        # We have the LDOS as (gridx, gridy, gridz, energygrid), no
        # further operation is necessary.
        dos_values = ldos_data  # .copy()

        # We integrate along the three axis in space.
        # If there is only one point in a certain direction we do not
        # integrate, but rather reduce in this direction.
        # Integration over one point leads to zero.
        grid_spacing_x = np.linalg.norm(voxel[0])
        grid_spacing_y = np.linalg.norm(voxel[1])
        grid_spacing_z = np.linalg.norm(voxel[2])

        if integration_method != "summation":
            # X
            if ldos_data_shape[0] > 1:
                dos_values = integrate_values_on_spacing(
                    dos_values,
                    grid_spacing_x,
                    axis=0,
                    method=integration_method,
                )
            else:
                dos_values = np.reshape(
                    dos_values,
                    (
                        ldos_data_shape[1],
                        ldos_data_shape[2],
                        ldos_data_shape[3],
                    ),
                )
                dos_values *= grid_spacing_x

            # Y
            if ldos_data_shape[1] > 1:
                dos_values = integrate_values_on_spacing(
                    dos_values,
                    grid_spacing_y,
                    axis=0,
                    method=integration_method,
                )
            else:
                dos_values = np.reshape(
                    dos_values, (ldos_data_shape[2], ldos_data_shape[3])
                )
                dos_values *= grid_spacing_y

            # Z
            if ldos_data_shape[2] > 1:
                dos_values = integrate_values_on_spacing(
                    dos_values,
                    grid_spacing_z,
                    axis=0,
                    method=integration_method,
                )
            else:
                dos_values = np.reshape(dos_values, ldos_data_shape[3])
                dos_values *= grid_spacing_z
        else:
            if len(ldos_data_shape) == 4:
                dos_values = (
                    np.sum(ldos_data, axis=(0, 1, 2), dtype=np.float64)
                    * voxel.volume
                )
            if len(ldos_data_shape) == 2:
                dos_values = (
                    np.sum(ldos_data, axis=0, dtype=np.float64) * voxel.volume
                )

        if self.parameters._configuration["mpi"] and gather_dos:
            # I think we should refrain from top-level MPI imports; the first
            # import triggers an MPI init, which can take quite long.
            from mpi4py import MPI

            comm = get_comm()
            comm.Barrier()
            dos_values_full = np.zeros_like(dos_values)
            comm.Reduce(
                [dos_values, MPI.DOUBLE],
                [dos_values_full, MPI.DOUBLE],
                op=MPI.SUM,
                root=0,
            )
            return dos_values_full
        else:
            return dos_values

<<<<<<< HEAD
    def get_atomic_forces(self, ldos_data=None, dos_data=None,
                         density_data=None, fermi_energy=None,
                         temperature=None, voxel=None,
                         grid_integration_method="summation",
                         energy_integration_method="analytical",
                         atoms_Angstrom=None, qe_input_data=None,
                         qe_pseudopotentials=None, create_qe_file=True,
                         return_energy_contributions=False,
                          delta=None):
        """   """
        if voxel is None:
            voxel = self.voxel
        if fermi_energy is None:
            if ldos_data is None:
                fermi_energy = self.fermi_energy
            if fermi_energy is None:
                printout("Warning: No fermi energy was provided or could be "
                         "calculated from electronic structure data. "
                         "Using the DFT fermi energy, this may "
                         "yield unexpected results", min_verbosity=1)
                fermi_energy = self.fermi_energy_dft
        if temperature is None:
            temperature = self.temperature
        if delta is None:
            delta = self.parameters.delta_forces
=======
    def get_atomic_forces(
        self, ldos_data, dE_dd, used_data_handler, snapshot_number=0
    ):
        r"""
        Get the atomic forces, currently work in progress.

        Will eventually give :math:`\frac{dE}{d \underline{\boldsymbol{R}}}`.
        Will currently only give :math:`\frac{dd}{dB}`.

        Parameters
        ----------
        ldos_data: torch.Tensor
            Scaled (!) torch tensor holding the LDOS data for the snapshot
            for which the atomic force should be calculated.

        dE_dd: numpy.ndarray
            (WIP) Derivative of the total energy w.r.t the LDOS.
            Later on, this will be evaluated within this subroutine. For now
            it is provided from outside.
>>>>>>> f481cd5a

        energy_grid = self.get_energy_grid()

        # Here we check whether we will use our internal, cached
        # LDOS, or calculate everything from scratch.
        if ldos_data is not None or (dos_data is not None
                                     and density_data is not None):
            # Not using cached properties is currently not implemented.
            # We can implement this later as needed.
            raise Exception("Forces can currently only be calculated using "
                            "cached properties!")
        else:
            # In this case, we use cached propeties wherever possible.
            ldos_data = self.local_density_of_states
            if ldos_data is None:
                raise Exception("No input data provided to caculate "
                                "total energy. Provide EITHER LDOS"
                                " OR DOS and density.")

            d_E_d_d = np.zeros_like(self.local_density_of_states)

            #############################
            # DOS dependent energy terms.
            #############################

            # Band energy and entropy contribution can be calculated separately
            # (if the debug flag asks for it) or as a singular DOS
            # contribution.
            if self.debug_forces_flag == "band_energy":
                d_E_d_D = (self._density_of_states_calculator.d_band_energy_d_dos) \
                           * voxel.volume

            if self.debug_forces_flag == "entropy_contribution":
                d_E_d_D = (self._density_of_states_calculator.
                         d_entropy_contribution_d_dos) * voxel.volume

            # This is the entire DOS contribution.
            if self.debug_forces_flag is None:
                d_E_d_D = (self._density_of_states_calculator.d_band_energy_d_dos
                           + self._density_of_states_calculator.
                           d_entropy_contribution_d_dos) \
                           * voxel.volume

            # The DOS contribution may need reshaping.
            if self.debug_forces_flag == "band_energy" or \
                self.debug_forces_flag == "entropy_contribution" or \
                self.debug_forces_flag is None:
                if len(np.shape(self.local_density_of_states)) == 4:
                    d_E_d_d[:, :, :] = d_E_d_D
                elif len(np.shape(self.local_density_of_states)) == 2:
                    d_E_d_d[:] = d_E_d_D
                else:
                    raise Exception("Invalid LDOS shape provided.")

            #################################
            # Density dependent energy terms.
            #################################

            # Currently only the Hartree energy is computded.
            if self.debug_forces_flag is None or self.debug_forces_flag == \
                "hartree":

                # The derivative of the Hartree energy w.r.t the density
                # is simply the Hartree potential.
                # Then we have to apply the chain rule.
                d_E_h_d_n = self._density_calculator.force_contributions["hartree"]
                d_n_d_d = analytical_integration_weights("F0", "F1", fermi_energy,
                                                         energy_grid, temperature)


                # The second portion of the derivative is the derivative of the
                # Hartree energy w.r.t. the chemical potential.
                # That's what happens here.
                d_f01_d_mu = (analytical_integration_weights("F0", "F1", fermi_energy+delta,
                                                         energy_grid, temperature)
                            - analytical_integration_weights("F0", "F1", fermi_energy-delta,
                                                                 energy_grid, temperature)) / \
                           (2.0*delta)
                d_n_d_mu = np.dot(ldos_data, d_f01_d_mu)
                d_E_h_d_mu = np.dot(d_E_h_d_n[:,0], d_n_d_mu)
                d_mu_d_d = np.zeros_like(ldos_data)
                d_mu_d_d[:] = (d_n_d_d*self.voxel.volume)
                d_mu_d_d /= (-1.0) * (self._density_of_states_calculator.
                                      d_number_of_electrons_d_mu)

                # Add both portions together.
                d_E_d_n = d_E_h_d_n * d_n_d_d + d_E_h_d_mu * d_mu_d_d
                d_E_d_d += d_E_d_n

            #################################
            # Backpropagation of LDOS terms.
            #################################

            if self.input_data_derivative is not None:
                self.output_data_torch.backward(torch.from_numpy(d_E_d_d))
                d_d_d_B = self.input_data_derivative.grad
                return d_d_d_B

            else:
                return d_E_d_d
        # For now this only works with ML generated LDOS.
        # Gradient of the LDOS respect to the descriptors.
        # ldos_data.backward(dE_dd)
        # dd_dB = used_data_handler.get_test_input_gradient(snapshot_number)
        # return dd_dB

    # Private methods
    #################

    def _process_loaded_array(self, array, units=None):
        """
        Process loaded array (i.e., unit change, reshaping, etc.).

        Saves array to internal variable if class attribute save_target_data
        is True.

        Parameters
        ----------
        array : numpy.ndarray
            Array to process.

        units : string
            Units of input array.
        """
        array *= self.convert_units(1, in_units=units)
        if self.save_target_data:
            self.local_density_of_states = array

    def _set_feature_size_from_array(self, array):
        """
        Set the feature size from the array.

        Feature sizes are saved in different ways for different physical data
        classes.

        Parameters
        ----------
        array : numpy.ndarray
            Array to extract the feature size from.
        """
        self.parameters.ldos_gridsize = np.shape(array)[-1]

    def _gather_density(self, density_values, use_pickled_comm=False):
        """
        Gathers the density on rank 0 and sorts it.

        Parameters
        ----------
        density_values : numpy.ndarray
            Numpy array with the density slice of this ranks local grid.

        use_pickled_comm : bool
            If True, the pickled communication route from mpi4py is used.
            If False, a Recv/Sendv combination is used. I am not entirely
            sure what is faster. Technically Recv/Sendv should be faster,
            but I doubt my implementation is all that optimal. For the pickled
            route we can use gather(), which should be fairly quick.
            However, for large grids, one CANNOT use the pickled route;
            too large python objects will break it. Therefore, I am setting
            the Recv/Sendv route as default.

        Returns
        -------
        density : numpy.ndarray
            The gathered, full density.

        """
        # Barrier to make sure all ranks have descriptors..
        comm = get_comm()
        barrier()

        # Gather the densities into a list.
        if use_pickled_comm:
            density_list = comm.gather(density_values, root=0)
        else:
            sendcounts = np.array(
                comm.gather(np.shape(density_values)[0], root=0)
            )
            if get_rank() == 0:
                # print("sendcounts: {}, total: {}".format(sendcounts,
                #                                          sum(sendcounts)))

                # Preparing the list of buffers.
                density_list = []
                for i in range(0, get_size()):
                    density_list.append(
                        np.empty(sendcounts[i] * 4, dtype=np.float64)
                    )
                # No MPI necessary for first rank. For all the others,
                # collect the buffers.
                density_list[0] = density_values
                for i in range(1, get_size()):
                    comm.Recv(density_list[i], source=i, tag=100 + i)
                    density_list[i] = np.reshape(
                        density_list[i], (sendcounts[i], 4)
                    )
            else:
                comm.Send(density_values, dest=0, tag=get_rank() + 100)
            barrier()
        # if get_rank() == 0:
        #     printout(np.shape(all_snap_descriptors_list[0]))
        #     printout(np.shape(all_snap_descriptors_list[1]))
        #     printout(np.shape(all_snap_descriptors_list[2]))
        #     printout(np.shape(all_snap_descriptors_list[3]))

        # Dummy for the other ranks.
        # (For now, might later simply broadcast to other ranks).
        full_density = np.zeros([1, 1, 1, 1])

        # Reorder the list.
        if get_rank() == 0:
            # Prepare the densities array.
            nx = self.grid_dimensions[0]
            ny = self.grid_dimensions[1]
            nz = self.grid_dimensions[2]
            full_density = np.zeros([nx, ny, nz, 1])
            # Fill the full density array.
            for idx, local_density in enumerate(density_list):
                # We glue the individual cells back together, and transpose.
                first_x = int(local_density[0][0])
                first_y = int(local_density[0][1])
                first_z = int(local_density[0][2])
                last_x = int(local_density[-1][0]) + 1
                last_y = int(local_density[-1][1]) + 1
                last_z = int(local_density[-1][2]) + 1
                full_density[
                    first_x:last_x, first_y:last_y, first_z:last_z
                ] = np.reshape(
                    local_density[:, 3],
                    [last_z - first_z, last_y - first_y, last_x - first_x, 1],
                ).transpose(
                    [2, 1, 0, 3]
                )

        return full_density

    def _read_from_qe_files(
        self, path_scheme, units, use_memmap, file_type, **kwargs
    ):
        """
        Read the LDOS from QE produced files, i.e. one file per energy level.

        Can currently work with .xsf and .cube files.

        Parameters
        ----------
        path_scheme : string
            Naming scheme for the LDOS .xsf files. Every asterisk will be
            replaced with an appropriate number for the LDOS files. Before
            the file name, please make sure to include the proper file path.

        units : string
            Units the LDOS is saved in.

        use_memmap : string
            If not None, a memory mapped file with this name will be used to
            gather the LDOS. Only has an effect in MPI parallel mode.
            Usage will reduce RAM footprint while SIGNIFICANTLY
            impacting disk usage and

        file_type : string
            Type of the QE data file. Currently supported are .cube and .xsf.

        kwargs : dict
            Additional keyword arguments. Currently supported are:

                - use_fp64 : bool
                    If True, the LDOS will be read in double precision.
                - return_local : bool
                    If True, the local LDOS will be returned. Only has an
                    effect in MPI parallel mode.

        Returns
        -------
        ldos_data : numpy.ndarray
            The local density of states as read from file(s).
        """
        use_fp64 = kwargs.get("use_fp64", False)
        return_local = kwargs.get("return_local", False)
        ldos_dtype = np.float64 if use_fp64 else DEFAULT_NP_DATA_DTYPE

        # Build file list. I think it is faster if this is done on all ranks
        # simultaneously, as the file list is not that large.
        if not isinstance(path_scheme, list):
            path_scheme_list = [path_scheme]
            ldos_grid_sizes = [self.parameters.ldos_gridsize]

        else:
            path_scheme_list = path_scheme
            ldos_grid_sizes = self.parameters.ldos_gridsize

        # Find out the number of digits that are needed to encode this
        # grid (by QE).
        digits = [int(math.log10(x)) + 1 for x in ldos_grid_sizes]

        file_list = []
        path_scheme_string = ""
        for path_index, _path_scheme in enumerate(path_scheme_list):

            # Directly at the split we discard the last energy value
            # of the left side of the split. This requires that both
            # DOS have been sampled to/from the EXACT same value.
            # Currently, this responsibility lies with the user, and I
            # am not sure if we can consistently check for this, even
            # if we wanted to. In the DOS case, the energies get reported,
            # but that is NOT the case in the LDOS case.
            end = (
                ldos_grid_sizes[path_index] - 1
                if path_index != len(path_scheme_list) - 1
                else ldos_grid_sizes[path_index]
            ) + 1

            # For diagnostic output.
            path_scheme_string += _path_scheme
            if path_index != len(path_scheme_list) - 1:
                path_scheme_string += ", "

            # Actually fill the file list.
            for i in range(1, end):
                tmp_file_name = _path_scheme
                if digits[path_index] < 4:
                    tmp_file_name = tmp_file_name.replace(
                        "*", str(i).zfill(digits[path_index])
                    )
                else:
                    # For some reason, there are no leading zeros above 3
                    # digits in QE.
                    tmp_file_name = tmp_file_name.replace("*", str(i).zfill(3))
                file_list.append(tmp_file_name)

        # Iterate over the amount of specified LDOS input files.
        # QE is a Fortran code, so everything is 1 based.

        printout(
            "Reading "
            + str(len(file_list))
            + " LDOS files from"
            + path_scheme_string
            + ".",
            min_verbosity=0,
        )
        ldos_data = None
        if self.parameters._configuration["mpi"]:
            local_size = int(np.floor(len(file_list) / get_size()))
            start_index = get_rank() * local_size
            if get_rank() + 1 == get_size():
                local_size += len(file_list) % get_size()
            end_index = start_index + local_size
        else:
            start_index = 0
            end_index = len(file_list)
            local_size = len(file_list)

        for i in range(start_index, end_index):
            tmp_file_name = file_list[i]
            # Open the cube file
            if file_type == ".cube":
                data, meta = read_cube(tmp_file_name)
            elif file_type == ".xsf":
                data, meta = read_xsf(tmp_file_name)
            else:
                raise Exception("Unknown QE data type.")

            # Once we have read the first cube file, we know the dimensions
            # of the LDOS and can prepare the array
            # in which we want to store the LDOS.
            if i == start_index:
                data_shape = np.shape(data)
                ldos_data = np.zeros(
                    (data_shape[0], data_shape[1], data_shape[2], local_size),
                    dtype=ldos_dtype,
                )

            # Convert and then append the LDOS data.
            data = data * self.convert_units(1, in_units=units)
            ldos_data[:, :, :, i - start_index] = data[:, :, :]
            self.grid_dimensions = list(np.shape(ldos_data)[0:3])

        # We have to gather the LDOS either file based or not.
        if self.parameters._configuration["mpi"]:
            barrier()
            data_shape = np.shape(ldos_data)
            if return_local:
                return ldos_data, start_index, end_index
            if use_memmap is not None:
                if get_rank() == 0:
                    ldos_data_full = np.memmap(
                        use_memmap,
                        shape=(
                            data_shape[0],
                            data_shape[1],
                            data_shape[2],
                            len(file_list),
                        ),
                        mode="w+",
                        dtype=ldos_dtype,
                    )
                barrier()
                if get_rank() != 0:
                    ldos_data_full = np.memmap(
                        use_memmap,
                        shape=(
                            data_shape[0],
                            data_shape[1],
                            data_shape[2],
                            len(file_list),
                        ),
                        mode="r+",
                        dtype=ldos_dtype,
                    )
                barrier()
                ldos_data_full[:, :, :, start_index:end_index] = ldos_data[
                    :, :, :, :
                ]
                self.local_density_of_states = ldos_data_full
                return ldos_data_full
            else:
                comm = get_comm()

                # First get the indices from all the ranks.
                indices = np.array(
                    comm.gather([get_rank(), start_index, end_index], root=0)
                )
                ldos_data_full = None
                if get_rank() == 0:
                    ldos_data_full = np.empty(
                        (
                            data_shape[0],
                            data_shape[1],
                            data_shape[2],
                            len(file_list),
                        ),
                        dtype=ldos_dtype,
                    )
                    ldos_data_full[:, :, :, start_index:end_index] = ldos_data[
                        :, :, :, :
                    ]

                    # No MPI necessary for first rank. For all the others,
                    # collect the buffers.
                    for i in range(1, get_size()):
                        local_start = indices[i][1]
                        local_end = indices[i][2]
                        local_size = local_end - local_start
                        ldos_local = np.empty(
                            local_size
                            * data_shape[0]
                            * data_shape[1]
                            * data_shape[2],
                            dtype=ldos_dtype,
                        )
                        comm.Recv(ldos_local, source=i, tag=100 + i)
                        ldos_data_full[:, :, :, local_start:local_end] = (
                            np.reshape(
                                ldos_local,
                                (
                                    data_shape[0],
                                    data_shape[1],
                                    data_shape[2],
                                    local_size,
                                ),
                            )[:, :, :, :]
                        )
                else:
                    comm.Send(ldos_data, dest=0, tag=get_rank() + 100)
                barrier()
                self.local_density_of_states = ldos_data_full
                return ldos_data_full
        else:
            self.local_density_of_states = ldos_data
            return ldos_data<|MERGE_RESOLUTION|>--- conflicted
+++ resolved
@@ -19,17 +19,12 @@
 from mala.targets.cube_parser import read_cube
 from mala.targets.xsf_parser import read_xsf
 from mala.targets.target import Target
-<<<<<<< HEAD
-from mala.targets.calculation_helpers import fermi_function, \
-    analytical_integration, integrate_values_on_spacing, \
-    analytical_integration_weights
-=======
 from mala.targets.calculation_helpers import (
     fermi_function,
     analytical_integration,
     integrate_values_on_spacing,
+    analytical_integration_weights,
 )
->>>>>>> f481cd5a
 from mala.targets.dos import DOS
 from mala.targets.density import Density
 
@@ -1424,7 +1419,6 @@
         else:
             return dos_values
 
-<<<<<<< HEAD
     def get_atomic_forces(self, ldos_data=None, dos_data=None,
                          density_data=None, fermi_energy=None,
                          temperature=None, voxel=None,
@@ -1434,7 +1428,38 @@
                          qe_pseudopotentials=None, create_qe_file=True,
                          return_energy_contributions=False,
                           delta=None):
-        """   """
+        r"""
+        Get the atomic forces, currently work in progress.
+
+        Will eventually give :math:`\frac{dE}{d \underline{\boldsymbol{R}}}`.
+        Will currently only give :math:`\frac{dd}{dB}`.
+
+        Parameters
+        ----------
+        ldos_data: torch.Tensor
+            Scaled (!) torch tensor holding the LDOS data for the snapshot
+            for which the atomic force should be calculated.
+
+        dE_dd: numpy.ndarray
+            (WIP) Derivative of the total energy w.r.t the LDOS.
+            Later on, this will be evaluated within this subroutine. For now
+            it is provided from outside.
+
+        used_data_handler: mala.data.data_handler.DataHandler
+            DataHandler that was used to predict the LDOS for which the
+            atomic forces are supposed to be calculated.
+
+        snapshot_number:
+            Snapshot number (number within the data handler) for which this
+            LDOS prediction was performed. Always 0 in the inference case.
+
+        Returns
+        -------
+        dd_dB: torch.tensor
+            (WIP) Returns the scaled (!) derivative of the LDOS w.r.t to
+            the descriptors.
+
+        """
         if voxel is None:
             voxel = self.voxel
         if fermi_energy is None:
@@ -1450,27 +1475,6 @@
             temperature = self.temperature
         if delta is None:
             delta = self.parameters.delta_forces
-=======
-    def get_atomic_forces(
-        self, ldos_data, dE_dd, used_data_handler, snapshot_number=0
-    ):
-        r"""
-        Get the atomic forces, currently work in progress.
-
-        Will eventually give :math:`\frac{dE}{d \underline{\boldsymbol{R}}}`.
-        Will currently only give :math:`\frac{dd}{dB}`.
-
-        Parameters
-        ----------
-        ldos_data: torch.Tensor
-            Scaled (!) torch tensor holding the LDOS data for the snapshot
-            for which the atomic force should be calculated.
-
-        dE_dd: numpy.ndarray
-            (WIP) Derivative of the total energy w.r.t the LDOS.
-            Later on, this will be evaluated within this subroutine. For now
-            it is provided from outside.
->>>>>>> f481cd5a
 
         energy_grid = self.get_energy_grid()
 
