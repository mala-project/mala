"""LDOS calculation class."""
<<<<<<< HEAD
=======
from functools import cached_property

from ase.units import Rydberg
import numpy as np
>>>>>>> 40337b12
import math
import os

from ase.units import Rydberg, Bohr
import numpy as np

from mala.common.parallelizer import get_comm, printout, get_rank, get_size, \
    barrier
from mala.targets.cube_parser import read_cube
from mala.targets.target import Target
from mala.targets.calculation_helpers import *
from mala.targets.dos import DOS
from mala.targets.density import Density


class LDOS(Target):
    """Postprocessing / parsing functions for the local density of states.

    Parameters
    ----------
    params : mala.common.parameters.Parameters
        Parameters used to create this LDOS object.
    """

    ##############################
    # Constructors
    ##############################

    def __init__(self, params):
        super(LDOS, self).__init__(params)
        self.local_density_of_states = None

    @classmethod
    def from_numpy_file(cls, params, path, units="1/eV"):
        """
        Create an LDOS calculator from a numpy array saved in a file.

        Parameters
        ----------
        params : mala.common.parameters.Parameters
            Parameters used to create this LDOS object.

        path : string
            Path to file that is being read.

        units : string
            Units the LDOS is saved in.

        Returns
        -------
        ldos_calculator : mala.targets.ldos.LDOS
            LDOS calculator object.
        """
        return_ldos_object = LDOS(params)
        return_ldos_object.read_from_numpy(path, units=units)
        return return_ldos_object

    @classmethod
    def from_numpy_array(cls, params, array, units="1/eV"):
        """
        Create an LDOS calculator from a numpy array in memory.

        By using this function rather then setting the local_density_of_states
        object directly, proper unit coversion is ensured.

        Parameters
        ----------
        params : mala.common.parameters.Parameters
            Parameters used to create this LDOS object.

        array : numpy.ndarray
            Path to file that is being read.

        units : string
            Units the LDOS is saved in.

        Returns
        -------
        ldos_calculator : mala.targets.ldos.LDOS
            LDOS calculator object.
        """
        return_ldos_object = LDOS(params)
        return_ldos_object.read_from_array(array, units=units)
        return return_ldos_object

    @classmethod
    def from_cube_file(cls, params, path_name_scheme, units="1/eV",
                       use_memmap=None):
        """
        Create an LDOS calculator from multiple cube files.

        The files have to be located in the same directory.

        Parameters
        ----------
        params : mala.common.parameters.Parameters
            Parameters used to create this LDOS object.

        path_name_scheme : string
            Naming scheme for the LDOS .cube files. Every asterisk will be
            replaced with an appropriate number for the LDOS files. Before
            the file name, please make sure to include the proper file path.

        units : string
            Units the LDOS is saved in.

        use_memmap : string
            If not None, a memory mapped file with this name will be used to
            gather the LDOS.
            If run in MPI parallel mode, such a file MUST be provided.
        """
        return_ldos_object = LDOS(params)
        return_ldos_object.read_from_cube(path_name_scheme, units=units,
                                          use_memmap=use_memmap)
        return return_ldos_object

    ##############################
    # Properties
    ##############################

    @property
    def feature_size(self):
        """Get dimension of this target if used as feature in ML."""
        return self.parameters.ldos_gridsize

    @property
    def local_density_of_states(self):
        """Local density of states as 1D or 3D array."""
        return self._local_density_of_states

    @local_density_of_states.setter
    def local_density_of_states(self, new_ldos):
        self._local_density_of_states = new_ldos
        # Setting a new LDOS means we have to uncache priorly cached
        # properties.
        self.uncache_properties()

    def get_target(self):
        """
        Get the target quantity.

        This is the generic interface for cached target quantities.
        It should work for all implemented targets.
        """
        return self.local_density_of_states

    def invalidate_target(self):
        """
        Invalidates the saved target wuantity.

        This is the generic interface for cached target quantities.
        It should work for all implemented targets.
        """
        self.local_density_of_states = None

    def uncache_properties(self):
        """Uncache all cached properties of this calculator."""
        if self._is_property_cached("number_of_electrons"):
            del self.number_of_electrons
        if self._is_property_cached("energy_grid"):
            del self.energy_grid
        if self._is_property_cached("total_energy"):
            del self.total_energy
        if self._is_property_cached("band_energy"):
            del self.band_energy
        if self._is_property_cached("fermi_energy"):
            del self.fermi_energy
        if self._is_property_cached("density"):
            del self.density
        if self._is_property_cached("density_of_states"):
            del self.density_of_states
        if self._is_property_cached("_density_calculator"):
            del self._density_calculator
        if self._is_property_cached("_density_of_states_calculator"):
            del self._density_of_states_calculator

    @cached_property
    def energy_grid(self):
        """Energy grid on which the LDOS is expressed."""
        return self.get_energy_grid()

    @cached_property
    def total_energy(self):
        """Total energy of the system, calculated via cached LDOS."""
        if self.local_density_of_states is not None:
            return self.get_total_energy()
        else:
            raise Exception("No cached LDOS available to calculate this "
                            "property.")

    @cached_property
    def band_energy(self):
        """Band energy of the system, calculated via cached LDOS."""
        if self.local_density_of_states is not None:
            return self.get_band_energy()
        else:
            raise Exception("No cached LDOS available to calculate this "
                            "property.")

    @cached_property
    def number_of_electrons(self):
        """
        Number of electrons in the system, calculated via cached LDOS.

        Does not necessarily match up exactly with KS-DFT provided values,
        due to discretization errors.
        """
        if self.local_density_of_states is not None:
            return self.get_number_of_electrons()
        else:
            raise Exception("No cached LDOS available to calculate this "
                            "property.")

    @cached_property
    def fermi_energy(self):
        """
        "Self-consistent" Fermi energy of the system.

        "Self-consistent" does not mean self-consistent in the DFT sense,
        but rather the Fermi energy, for which DOS integration reproduces
        the exact number of electrons. The term "self-consistent" stems
        from how this quantity is calculated. Calculated via cached LDOS
        """
        if self.local_density_of_states is not None:
            fermi_energy = self. \
                get_self_consistent_fermi_energy_ev()

            # Now that we have a new Fermi energy, we should uncache the
            # old number of electrons.
            if self._is_property_cached("number_of_electrons"):
                del self.number_of_electrons
            return fermi_energy
        else:
            # The Fermi energy is set to None instead of creating an error.
            # This is because the Fermi energy is used a lot throughout
            # and it may be benificial not to throw an error directly
            # but rather we need to revert to the DFT values.
            return None

    @cached_property
    def density(self):
        """Electronic density as calculated by the cached LDOS."""
        if self.local_density_of_states is not None:
            return self.get_density()
        else:
            raise Exception("No cached LDOS available to calculate this "
                            "property.")

    @cached_property
    def density_of_states(self):
        """DOS as calculated by the cached LDOS."""
        if self.local_density_of_states is not None:
            return self.get_density_of_states()
        else:
            raise Exception("No cached LDOS available to calculate this "
                            "property.")

    @cached_property
    def _density_calculator(self):
        if self.local_density_of_states is not None:
            return Density.from_ldos_calculator(self)
        else:
            raise Exception("No cached LDOS available to calculate this "
                            "property.")

    @cached_property
    def _density_of_states_calculator(self):
        if self.local_density_of_states is not None:
            return DOS.from_ldos_calculator(self)
        else:
            raise Exception("No cached LDOS available to calculate this "
                            "property.")

    ##############################
    # Methods
    ##############################

    # File I/O
    ##########

    @staticmethod
    def convert_units(array, in_units="1/(eV*A^3)"):
        """
        Convert the units of an array into the MALA units.

        MALA units for the LDOS means 1/eV.

        Parameters
        ----------
        array : numpy.array
            Data for which the units should be converted.

        in_units : string
            Units of array. Currently supported are:

                 - 1/(eV*A^3) (no conversion, MALA unit)
                 - 1/(eV*Bohr^3)
                 - 1/(Ry*Bohr^3)


        Returns
        -------
        converted_array : numpy.array
            Data in 1/(eV*A^3).
        """
        if in_units == "1/(eV*A^3)":
            return array
        elif in_units == "1/(eV*Bohr^3)":
            return array * (1/Bohr) * (1/Bohr) * (1/Bohr)
        elif in_units == "1/(Ry*Bohr^3)":
            return array * (1/Rydberg) * (1/Bohr) * (1/Bohr) * (1/Bohr)
        else:
            raise Exception("Unsupported unit for LDOS.")

    @staticmethod
    def backconvert_units(array, out_units):
        """
        Convert the units of an array from MALA units into desired units.

        MALA units for the LDOS means 1/(eV*A^3).

        Parameters
        ----------
        array : numpy.array
            Data in 1/eV.

        out_units : string
            Desired units of output array. Currently supported are:

                 - 1/(eV*A^3) (no conversion, MALA unit)
                 - 1/(eV*Bohr^3)
                 - 1/(Ry*Bohr^3)


        Returns
        -------
        converted_array : numpy.array
            Data in out_units.
        """
        if out_units == "1/(eV*A^3)":
            return array
        elif out_units == "1/(eV*Bohr^3)":
            return array * Bohr * Bohr * Bohr
        elif out_units == "1/(Ry*Bohr^3)":
            return array * Rydberg * Bohr * Bohr * Bohr
        else:
            raise Exception("Unsupported unit for LDOS.")

<<<<<<< HEAD
    def read_from_cube(self, file_name_scheme, directory, units="1/eV",
                       use_memmap=None):
=======
    def read_from_cube(self, path_scheme, units="1/eV",
                       use_memmap=None, **kwargs):
>>>>>>> 40337b12
        """
        Read the LDOS data from multiple cube files.

        The files have to be located in the same directory.

        Parameters
        ----------
        path_scheme : string
            Naming scheme for the LDOS .cube files. Every asterisk will be
            replaced with an appropriate number for the LDOS files. Before
            the file name, please make sure to include the proper file path.

        units : string
            Units the LDOS is saved in.

        use_memmap : string
            If not None, a memory mapped file with this name will be used to
            gather the LDOS. Only has an effect in MPI parallel mode.
            Usage will reduce RAM footprint while SIGNIFICANTLY
            impacting disk usage and
        """
        # First determine how many digits the last file in the list of
        # LDOS.cube files
        # will have.
        # QuantumEspresso saves the pp.x cube files like this:
        # tmp.pp001ELEMENT_ldos.cube
        # tmp.pp002ELEMENT_ldos.cube
        # tmp.pp003ELEMENT_ldos.cube
        # ...
        # tmp.pp100ELEMENT_ldos.cube

        # Find out the number of digits that are needed to encode this
        # grid (by QE).
        digits = int(math.log10(self.parameters.ldos_gridsize)) + 1

        # Iterate over the amount of specified LDOS input files.
        # QE is a Fortran code, so everything is 1 based.
        printout("Reading "+str(self.parameters.ldos_gridsize) +
                 " LDOS files from"+path_scheme+".", min_verbosity=0)
        ldos_data = None
        if self.parameters._configuration["mpi"]:
            local_size = int(np.floor(self.parameters.ldos_gridsize /
                                     get_size()))
            start_index = get_rank()*local_size + 1
            if get_rank()+1 == get_size():
                local_size += self.parameters.ldos_gridsize % \
                                     get_size()
            end_index = start_index+local_size
        else:
            start_index = 1
            end_index = self.parameters.ldos_gridsize + 1
            local_size = self.parameters.ldos_gridsize

        for i in range(start_index, end_index):
            tmp_file_name = path_scheme
            tmp_file_name = tmp_file_name.replace("*", str(i).zfill(digits))

            # Open the cube file
            data, meta = read_cube(tmp_file_name)

            # Once we have read the first cube file, we know the dimensions
            # of the LDOS and can prepare the array
            # in which we want to store the LDOS.
            if i == start_index:
                data_shape = np.shape(data)
                ldos_data = np.zeros((data_shape[0], data_shape[1],
                                      data_shape[2], local_size),
                                     dtype=np.float64)

            # Convert and then append the LDOS data.
            data = data*self.convert_units(1, in_units=units)
            ldos_data[:, :, :, i-start_index] = data[:, :, :]

        # We have to gather the LDOS either file based or not.
        if self.parameters._configuration["mpi"]:
            barrier()
            data_shape = np.shape(ldos_data)
            if use_memmap is not None:
                if get_rank() == 0:
                    ldos_data_full = np.memmap(use_memmap,
                                               shape=(data_shape[0], data_shape[1],
                                                     data_shape[2], self.parameters.
                                                     ldos_gridsize), mode="w+",
                                               dtype=np.float64)
                barrier()
                if get_rank() != 0:
                    ldos_data_full = np.memmap(use_memmap,
                                               shape=(data_shape[0], data_shape[1],
                                                      data_shape[2], self.parameters.
                                                      ldos_gridsize), mode="r+",
                                               dtype=np.float64)
                barrier()
                ldos_data_full[:, :, :, start_index-1:end_index-1] = ldos_data[:, :, :, :]
                self.local_density_of_states = ldos_data_full
            else:
                comm = get_comm()

                # First get the indices from all the ranks.
                indices = np.array(
                    comm.gather([get_rank(), start_index, end_index],
                                root=0))
                ldos_data_full = None
                if get_rank() == 0:
                    ldos_data_full = np.empty((data_shape[0], data_shape[1],
                                               data_shape[2], self.parameters.
                                               ldos_gridsize),dtype=np.float64)
                    ldos_data_full[:, :, :, start_index-1:end_index-1] = \
                        ldos_data[:, :, :, :]

                    # No MPI necessary for first rank. For all the others,
                    # collect the buffers.
                    for i in range(1, get_size()):
                        local_start = indices[i][1]
                        local_end = indices[i][2]
                        local_size = local_end-local_start
                        ldos_local = np.empty(local_size*data_shape[0]*data_shape[1]*data_shape[2], dtype=np.float64)
                        comm.Recv(ldos_local, source=i, tag=100 + i)
                        ldos_data_full[:, :, :, local_start-1:local_end-1] = np.reshape(ldos_local, (data_shape[0], data_shape[1], data_shape[2], local_size))[:,:,:,:]
                else:
                    comm.Send(ldos_data, dest=0,
                              tag=get_rank() + 100)
                barrier()
                self.local_density_of_states = ldos_data_full
        else:
            return ldos_data

    def get_energy_grid(self):
        """
        Get energy grid.

        Returns
        -------
        e_grid : numpy.array
            Energy grid on which the LDOS is defined.
        """
        emin = self.parameters.ldos_gridoffset_ev

        emax = self.parameters.ldos_gridoffset_ev + \
            self.parameters.ldos_gridsize * \
            self.parameters.ldos_gridspacing_ev
        grid_size = self.parameters.ldos_gridsize
        linspace_array = (np.linspace(emin, emax, grid_size, endpoint=False))
        return linspace_array

    def get_total_energy(self, ldos_data=None, dos_data=None,
                         density_data=None, fermi_energy_eV=None,
                         temperature_K=None,
                         voxel_Bohr=None,
                         grid_integration_method="summation",
                         energy_integration_method="analytical",
                         atoms_Angstrom=None,
                         qe_input_data=None, qe_pseudopotentials=None,
                         create_qe_file=True,
                         return_energy_contributions=False):
        """
        Calculate the total energy from LDOS or given DOS + density data.

        If neither LDOS nor DOS+Density data is provided, the cached LDOS will
        be attempted to be used for the calculation.



        Parameters
        ----------
        ldos_data : numpy.array
            LDOS data, either as [gridsize, energygrid] or
            [gridx,gridy,gridz,energygrid]. If None, dos_data and density_data
            cannot be None.

        dos_data : numpy.array
            DOS data, as [energygrid].

        density_data : numpy.array
            Density data, either as [gridsize] or [gridx,gridy,gridz].

        fermi_energy_eV : float
            Fermi energy level in eV.

        temperature_K : float
            Temperature in K.

        voxel_Bohr : ase.cell.Cell
            Voxel to be used for grid intergation. Needs to reflect the
            symmetry of the simulation cell. In Bohr.

        grid_integration_method : str
            Integration method used to integrate the density on the grid.
            Currently supported:

            - "trapz" for trapezoid method (only for cubic grids).
            - "simps" for Simpson method (only for cubic grids).
            - "summation" for summation and scaling of the values (recommended)

        energy_integration_method : string
            Integration method to integrate the DOS. Currently supported:

                - "trapz" for trapezoid method
                - "simps" for Simpson method.
                - "analytical" for analytical integration. (recommended)

        atoms_Angstrom : ase.Atoms
            ASE atoms object for the current system. If None, MALA will
            create one.

        qe_input_data : dict
            Quantum Espresso parameters dictionary for the ASE<->QE interface.
            If None (recommended), MALA will create one.

        qe_pseudopotentials : dict
            Quantum Espresso pseudopotential dictionaty for the ASE<->QE
            interface. If None (recommended), MALA will create one.

        create_qe_file : bool
            If True, a QE input file will be created by MALA during the
            calculation. This is the default, however there may be
            cases in which it makes sense for the user to provide a custom
            one.

        return_energy_contributions : bool
            If True, a dictionary of energy contributions will be provided
            alongside the total energy. The default is False.

        Returns
        -------
        total_energy : float
            Total energy of the system (in eV).

        """
        # Get relevant values from DFT calculation, if not otherwise specified.
        if voxel_Bohr is None:
            voxel_Bohr = self.voxel
        if fermi_energy_eV is None:
            if ldos_data is None:
                fermi_energy_eV = self.fermi_energy
            if fermi_energy_eV is None:
                printout("Warning: No fermi energy was provided or could be "
                         "calculated from electronic structure data. "
                         "Using the DFT fermi energy, this may "
                         "yield unexpected results", min_verbosity=1)
                fermi_energy_eV = self.fermi_energy_dft
        if temperature_K is None:
            temperature_K = self.temperature_K

        # Here we check whether we will use our internal, cached
        # LDOS, or calculate everything from scratch.
        if ldos_data is not None or (dos_data is not None
                                     and density_data is not None):

            # In this case we calculate everything from scratch,
            # because the user either provided LDOS data OR density +
            # DOS data.

            # Calculate DOS data if need be.
            if dos_data is None:
                dos_data = self.get_density_of_states(ldos_data,
                                                      voxel_Bohr=
                                                      voxel_Bohr,
                                                      integration_method=
                                                      grid_integration_method)

            # Calculate density data if need be.
            if density_data is None:
                density_data = self.get_density(ldos_data,
                                                fermi_energy_eV=fermi_energy_eV,
                                                temperature_K=temperature_K,
                                                integration_method=energy_integration_method)

            # Now we can create calculation objects to get the necessary
            # quantities.
            dos_calculator = DOS.from_ldos_calculator(self)
            density_calculator = Density.from_ldos_calculator(self)

            # With these calculator objects we can calculate all the necessary
            # quantities to construct the total energy.
            # (According to Eq. 9 in [1])
            # Band energy (kinetic energy)
            e_band = dos_calculator.get_band_energy(dos_data,
                                                    fermi_energy_eV=
                                                    fermi_energy_eV,
                                                    temperature_K=temperature_K,
                                                    integration_method=
                                                    energy_integration_method)

            # Smearing / Entropy contribution
            e_entropy_contribution = dos_calculator. \
                get_entropy_contribution(dos_data,
                                         fermi_energy_eV=fermi_energy_eV,
                                         temperature_K=temperature_K,
                                         integration_method=
                                         energy_integration_method)

            # Density based energy contributions (via QE)
            density_contributions \
                = density_calculator. \
                get_energy_contributions(density_data,
                                         qe_input_data=qe_input_data,
                                         atoms_Angstrom=atoms_Angstrom,
                                         qe_pseudopotentials=qe_pseudopotentials,
                                         create_file=create_qe_file)
        else:
            # In this case, we use cached propeties wherever possible.
            ldos_data = self.local_density_of_states
            if ldos_data is None:
                    raise Exception("No input data provided to caculate "
                                    "total energy. Provide EITHER LDOS"
                                    " OR DOS and density.")

            # With these calculator objects we can calculate all the necessary
            # quantities to construct the total energy.
            # (According to Eq. 9 in [1])
            # Band energy (kinetic energy)
            e_band = self.band_energy

            # Smearing / Entropy contribution
            e_entropy_contribution = self._density_of_states_calculator.\
                entropy_contribution

            # Density based energy contributions (via QE)
            density_contributions = self._density_calculator.\
                total_energy_contributions



        e_total = e_band + density_contributions["e_rho_times_v_hxc"] + \
            density_contributions["e_hartree"] + \
            density_contributions["e_xc"] + \
            density_contributions["e_ewald"] +\
            e_entropy_contribution
        if return_energy_contributions:
            energy_contribtuons = {"e_band": e_band,
                                   "e_rho_times_v_hxc": density_contributions["e_rho_times_v_hxc"],
                                   "e_hartree": density_contributions["e_hartree"],
                                   "e_xc": density_contributions["e_xc"],
                                   "e_ewald": density_contributions["e_ewald"],
                                   "e_entropy_contribution":
                                       e_entropy_contribution}
            return e_total, energy_contribtuons
        else:
            return e_total

    def get_band_energy(self, ldos_data=None, fermi_energy_eV=None,
                        temperature_K=None, voxel_Bohr=None,
                        grid_integration_method="summation",
                        energy_integration_method="analytical"):
        """
        Calculate the band energy from given LDOS data.

        Parameters
        ----------
        ldos_data : numpy.array
            LDOS data, either as [gridsize, energygrid] or
            [gridx,gridy,gridz,energygrid]. If None, the cached LDOS
            will be used for the calculation.

        fermi_energy_eV : float
            Fermi energy level in eV.

        temperature_K : float
            Temperature in K.

        grid_integration_method : str
            Integration method used to integrate the LDOS on the grid.
            Currently supported:

            - "trapz" for trapezoid method (only for cubic grids).
            - "simps" for Simpson method (only for cubic grids).
            - "summation" for summation and scaling of the values (recommended)

        energy_integration_method : string
            Integration method to integrate the DOS. Currently supported:

                - "trapz" for trapezoid method
                - "simps" for Simpson method.
                - "analytical" for analytical integration. (recommended)

        voxel_Bohr : ase.cell.Cell
            Voxel to be used for grid intergation. Needs to reflect the
            symmetry of the simulation cell. In Bohr.

        Returns
        -------
        band_energy : float
            Band energy in eV.
        """
<<<<<<< HEAD
        # The band energy is calculated using the DOS.
        if voxel_Bohr is None:
            voxel_Bohr = self.voxel
        dos_data = self.get_density_of_states(ldos_data, voxel_Bohr,
                                              integration_method=
                                              grid_integration_method)

        # Once we have the DOS, we can use a DOS object to calculate t
        # he band energy.
        dos_calculator = DOS.from_ldos(self)
        return dos_calculator.\
            get_band_energy(dos_data, fermi_energy_eV=fermi_energy_eV,
                            temperature_K=temperature_K,
                            integration_method=energy_integration_method)

    def get_number_of_electrons(self, ldos_data, voxel_Bohr=None,
=======
        if ldos_data is None and self.local_density_of_states is None:
            raise Exception("No LDOS data provided, cannot calculate"
                            " this quantity.")

        # Here we check whether we will use our internal, cached
        # LDOS, or calculate everything from scratch.
        if ldos_data is not None:
            # The band energy is calculated using the DOS.
            if voxel_Bohr is None:
                voxel_Bohr = self.voxel_Bohr

            dos_data = self.get_density_of_states(ldos_data, voxel_Bohr,
                                                  integration_method=
                                                  grid_integration_method)

            # Once we have the DOS, we can use a DOS object to calculate t
            # he band energy.
            dos_calculator = DOS.from_ldos_calculator(self)
            return dos_calculator.\
                get_band_energy(dos_data, fermi_energy_eV=fermi_energy_eV,
                                temperature_K=temperature_K,
                                integration_method=energy_integration_method)
        else:
            return self._density_of_states_calculator.band_energy

    def get_number_of_electrons(self, ldos_data=None, voxel_Bohr=None,
>>>>>>> 40337b12
                                fermi_energy_eV=None, temperature_K=None,
                                grid_integration_method="summation",
                                energy_integration_method="analytical"):
        """
        Calculate the number of electrons from given LDOS data.

        Parameters
        ----------
        ldos_data : numpy.array
            LDOS data, either as [gridsize, energygrid] or
            [gridx,gridy,gridz,energygrid]. If None, the cached LDOS
            will be used for the calculation.

        fermi_energy_eV : float
            Fermi energy level in eV.

        temperature_K : float
            Temperature in K.

        grid_integration_method : str
            Integration method used to integrate the LDOS on the grid.
            Currently supported:

            - "trapz" for trapezoid method (only for cubic grids).
            - "simps" for Simpson method (only for cubic grids).
            - "summation" for summation and scaling of the values (recommended)

        energy_integration_method : string
            Integration method to integrate the DOS. Currently supported:

                - "trapz" for trapezoid method
                - "simps" for Simpson method.
                - "analytical" for analytical integration. (recommended)

        voxel_Bohr : ase.cell.Cell
            Voxel to be used for grid intergation. Needs to reflect the
            symmetry of the simulation cell. In Bohr.

        Returns
        -------
        number_of_electrons : float
            Number of electrons.
        """
<<<<<<< HEAD
        # The number of electrons is calculated using the DOS.
        if voxel_Bohr is None:
            voxel_Bohr = self.voxel
        dos_data = self.get_density_of_states(ldos_data, voxel_Bohr,
                                              integration_method=
                                              grid_integration_method)

        # Once we have the DOS, we can use a DOS object to calculate the
        # number of electrons.
        dos_calculator = DOS.from_ldos(self)
        return dos_calculator.\
            get_number_of_electrons(dos_data, fermi_energy_eV=fermi_energy_eV,
                                    temperature_K=temperature_K,
                                    integration_method=
                                    energy_integration_method)

    def get_self_consistent_fermi_energy_ev(self, ldos_data,
=======
        if ldos_data is None and self.local_density_of_states is None:
            raise Exception("No LDOS data provided, cannot calculate"
                            " this quantity.")

        # Here we check whether we will use our internal, cached
        # LDOS, or calculate everything from scratch.
        if ldos_data is not None:
            # The number of electrons is calculated using the DOS.
            if voxel_Bohr is None:
                voxel_Bohr = self.voxel_Bohr
            dos_data = self.get_density_of_states(ldos_data, voxel_Bohr,
                                                  integration_method=
                                                  grid_integration_method)

            # Once we have the DOS, we can use a DOS object to calculate the
            # number of electrons.
            dos_calculator = DOS.from_ldos_calculator(self)
            return dos_calculator.\
                get_number_of_electrons(dos_data, fermi_energy_eV=fermi_energy_eV,
                                        temperature_K=temperature_K,
                                        integration_method=
                                        energy_integration_method)
        else:
            return self._density_of_states_calculator.number_of_electrons

    def get_self_consistent_fermi_energy_ev(self, ldos_data=None,
>>>>>>> 40337b12
                                            voxel_Bohr=None,
                                            temperature_K=None,
                                            grid_integration_method=
                                            "summation",
                                            energy_integration_method=
                                            "analytical"):
        r"""
        Calculate the self-consistent Fermi energy.

        "Self-consistent" does not mean self-consistent in the DFT sense,
        but rather the Fermi energy, for which DOS integration reproduces
        the exact number of electrons. The term "self-consistent" stems
        from how this quantity is calculated.

        Parameters
        ----------
        ldos_data : numpy.array
            LDOS data, either as [gridsize, energygrid] or
            [gridx,gridy,gridz,energygrid]. If None, the cached LDOS
            will be used for the calculation.

        temperature_K : float
            Temperature in K.

        grid_integration_method : str
            Integration method used to integrate the LDOS on the grid.
            Currently supported:

            - "trapz" for trapezoid method (only for cubic grids).
            - "simps" for Simpson method (only for cubic grids).
            - "summation" for summation and scaling of the values (recommended)

        energy_integration_method : string
            Integration method to integrate the DOS. Currently supported:

                - "trapz" for trapezoid method
                - "simps" for Simpson method.
                - "analytical" for analytical integration. (recommended)

        voxel_Bohr : ase.cell.Cell
            Voxel to be used for grid intergation. Needs to reflect the
            symmetry of the simulation cell. In Bohr.

        Returns
        -------
        fermi_energy_self_consistent : float
            :math:`\epsilon_F` in eV.
        """
<<<<<<< HEAD
        # The Fermi energy is calculated using the DOS.
        if voxel_Bohr is None:
            voxel_Bohr = self.voxel
        dos_data = self.get_density_of_states(ldos_data, voxel_Bohr,
                                              integration_method=
                                              grid_integration_method)

        # Once we have the DOS, we can use a DOS object to calculate the
        # number of electrons.
        dos_calculator = DOS.from_ldos(self)
        return dos_calculator.\
            get_self_consistent_fermi_energy_ev(dos_data,
                                                temperature_K=temperature_K,
                                                integration_method=
                                                energy_integration_method)
=======
        if ldos_data is None and self.local_density_of_states is None:
            raise Exception("No LDOS data provided, cannot calculate"
                            " this quantity.")

        if ldos_data is not None:
            # The Fermi energy is calculated using the DOS.
            if voxel_Bohr is None:
                voxel_Bohr = self.voxel_Bohr
            dos_data = self.get_density_of_states(ldos_data, voxel_Bohr,
                                                  integration_method=
                                                  grid_integration_method)

            # Once we have the DOS, we can use a DOS object to calculate the
            # number of electrons.
            dos_calculator = DOS.from_ldos_calculator(self)
            return dos_calculator.\
                get_self_consistent_fermi_energy_ev(dos_data,
                                                    temperature_K=temperature_K,
                                                    integration_method=
                                                    energy_integration_method)
        else:
            return self._density_of_states_calculator.fermi_energy
>>>>>>> 40337b12

    def get_density(self, ldos_data=None, fermi_energy_eV=None, temperature_K=None,
                    conserve_dimensions=False, integration_method="analytical",
                    gather_density=True):
        """
        Calculate the density from given LDOS data.

        Parameters
        ----------
        conserve_dimensions : bool
            If True, the density is returned in the same dimensions as
            the LDOS was entered. If False, the density is always given
            as [gridsize]. If None, the cached LDOS
            will be used for the calculation.


        fermi_energy_eV : float
            Fermi energy level in eV.

        temperature_K : float
            Temperature in K.

        integration_method : string
            Integration method to be used. Currently supported:

                - "trapz" for trapezoid method
                - "simps" for Simpson method.
                - "analytical" for analytical integration. Recommended.

        ldos_data : numpy.array
            LDOS data, either as [gridsize, energygrid] or
            [gridx,gridy,gridz,energygrid].

        integration_method : string
            Integration method to integrate LDOS on energygrid.
            Currently supported:

                - "trapz" for trapezoid method
                - "simps" for Simpson method.
                - "analytical" for analytical integration. Recommended.

        gather_density : bool
            Only important if MPI is used. If True, the density will be
            gathered on rank 0.
            Helpful when using multiple CPUs for descriptor calculations
            and only one for network pass.

        Returns
        -------
        density_data : numpy.array
            Density data, dimensions depend on conserve_dimensions and LDOS
            dimensions.

        """
        if fermi_energy_eV is None:
            if ldos_data is None:
                fermi_energy_eV = self.fermi_energy
            if fermi_energy_eV is None:
                printout("Warning: No fermi energy was provided or could be "
                         "calculated from electronic structure data. "
                         "Using the DFT fermi energy, this may "
                         "yield unexpected results", min_verbosity=1)
                fermi_energy_eV = self.fermi_energy_dft
        if temperature_K is None:
            temperature_K = self.temperature_K

        if ldos_data is None:
            ldos_data = self.local_density_of_states
            if ldos_data is None:
                raise Exception("No LDOS data provided, cannot calculate"
                                " this quantity.")

        ldos_data_shape = np.shape(ldos_data)
        if len(ldos_data_shape) == 2:
            # We have the LDOS as gridpoints x energygrid,
            # so no further operation is necessary.
            ldos_data_used = ldos_data
            pass
        elif len(ldos_data_shape) == 4:
            # We have the LDOS as (gridx, gridy, gridz, energygrid),
            # so some reshaping needs to be done.
            ldos_data_used = ldos_data.reshape(
                [ldos_data_shape[0] * ldos_data_shape[1] * ldos_data_shape[2],
                 ldos_data_shape[3]])
            # We now have the LDOS as gridpoints x energygrid.

        else:
            raise Exception("Invalid LDOS array shape.")

        # Build the energy grid and calculate the fermi function.
        energy_grid = self.get_energy_grid()
        fermi_values = fermi_function(energy_grid, fermi_energy_eV,
                                      temperature_K, energy_units="eV")

        # Calculate the number of electrons.
        if integration_method == "trapz":
            density_values = integrate.trapz(ldos_data_used * fermi_values,
                                             energy_grid, axis=-1)
        elif integration_method == "simps":
            density_values = integrate.simps(ldos_data_used * fermi_values,
                                             energy_grid, axis=-1)
        elif integration_method == "analytical":
            density_values = analytical_integration(ldos_data_used, "F0", "F1",
                                                    fermi_energy_eV,
                                                    energy_grid,
                                                    temperature_K)
        else:
            raise Exception("Unknown integration method.")

        if len(ldos_data_shape) == 4 and conserve_dimensions is True:
            ldos_data_shape = list(ldos_data_shape)
            ldos_data_shape[-1] = 1
            density_values = density_values.reshape(ldos_data_shape)

        # Now we have the full density; We now need to collect it, in the
        # MPI case.
        if self.parameters._configuration["mpi"] and gather_density:
            density_values = np.reshape(density_values,
                                        [np.shape(density_values)[0], 1])
            density_values = np.concatenate((self.local_grid, density_values),
                                          axis=1)
            full_density = self._gather_density(density_values)
            if len(ldos_data_shape) == 2:
                ldos_shape = np.shape(full_density)
                full_density = np.reshape(full_density, [ldos_shape[0] *
                                                         ldos_shape[1] *
                                                         ldos_shape[2], 1])
            return full_density
        else:
            return density_values

    def get_density_of_states(self, ldos_data=None, voxel_Bohr=None,
                              integration_method="summation",
                              gather_dos=True):
        """
        Calculate the density of states from given LDOS data.

        Parameters
        ----------
        ldos_data : numpy.array
            LDOS data, either as [gridsize, energygrid] or
            [gridx,gridy,gridz,energygrid]. If None, the cached LDOS
            will be used for the calculation.


        voxel_Bohr : ase.cell.Cell
            Voxel to be used for grid intergation. Needs to reflect the
            symmetry of the simulation cell. In Bohr.

        integration_method : str
            Integration method used to integrate LDOS on the grid.
            Currently supported:

            - "trapz" for trapezoid method (only for cubic grids).
            - "simps" for Simpson method (only for cubic grids).
            - "summation" for summation and scaling of the values (recommended)

        gather_dos : bool
            Only important if MPI is used. If True, the DOS will be
            are gathered on rank 0.
            Helpful when using multiple CPUs for descriptor calculations
            and only one for network pass.

        Returns
        -------
        dos_values : np.array
            The DOS.
        """
        if ldos_data is None:
            ldos_data = self.local_density_of_states
            if ldos_data is None:
                raise Exception("No LDOS data provided, cannot calculate"
                                " this quantity.")

        if voxel_Bohr is None:
            voxel_Bohr = self.voxel

        ldos_data_shape = np.shape(ldos_data)
        if len(ldos_data_shape) != 4:
            if len(ldos_data_shape) != 2:
                raise Exception("Unknown LDOS shape, cannot calculate DOS.")
            elif integration_method != "summation":
                raise Exception("If using a 2D LDOS array, you can only "
                                "use summation as integration method.")

        # We have the LDOS as (gridx, gridy, gridz, energygrid), no
        # further operation is necessary.
        dos_values = ldos_data  # .copy()

        # We integrate along the three axis in space.
        # If there is only one point in a certain direction we do not
        # integrate, but rather reduce in this direction.
        # Integration over one point leads to zero.
        grid_spacing_bohr_x = np.linalg.norm(voxel_Bohr[0])
        grid_spacing_bohr_y = np.linalg.norm(voxel_Bohr[1])
        grid_spacing_bohr_z = np.linalg.norm(voxel_Bohr[2])

        if integration_method != "summation":
            # X
            if ldos_data_shape[0] > 1:
                dos_values = integrate_values_on_spacing(dos_values,
                                                         grid_spacing_bohr_x,
                                                         axis=0,
                                                         method=
                                                         integration_method)
            else:
                dos_values = np.reshape(dos_values, (ldos_data_shape[1],
                                                     ldos_data_shape[2],
                                                     ldos_data_shape[3]))
                dos_values *= grid_spacing_bohr_x

            # Y
            if ldos_data_shape[1] > 1:
                dos_values = integrate_values_on_spacing(dos_values,
                                                         grid_spacing_bohr_y,
                                                         axis=0,
                                                         method=
                                                         integration_method)
            else:
                dos_values = np.reshape(dos_values, (ldos_data_shape[2],
                                                     ldos_data_shape[3]))
                dos_values *= grid_spacing_bohr_y

            # Z
            if ldos_data_shape[2] > 1:
                dos_values = integrate_values_on_spacing(dos_values,
                                                         grid_spacing_bohr_z,
                                                         axis=0,
                                                         method=
                                                         integration_method)
            else:
                dos_values = np.reshape(dos_values, ldos_data_shape[3])
                dos_values *= grid_spacing_bohr_z
        else:
            if len(ldos_data_shape) == 4:
                dos_values = np.sum(ldos_data, axis=(0, 1, 2)) * \
                             voxel_Bohr.volume
            if len(ldos_data_shape) == 2:
                dos_values = np.sum(ldos_data, axis=0) * \
                             voxel_Bohr.volume

        if self.parameters._configuration["mpi"] and gather_dos:
            # I think we should refrain from top-level MPI imports; the first
            # import triggers an MPI init, which can take quite long.
            from mpi4py import MPI

            comm = get_comm()
            comm.Barrier()
            dos_values_full = np.zeros_like(dos_values)
            comm.Reduce([dos_values, MPI.DOUBLE],
                        [dos_values_full, MPI.DOUBLE],
                        op=MPI.SUM, root=0)
            return dos_values_full
        else:
            return dos_values

    def get_atomic_forces(self, ldos_data, dE_dd, used_data_handler,
                          snapshot_number=0):
        r"""
        Get the atomic forces, currently work in progress.

        Will eventually give :math:`\frac{dE}{d \underline{\boldsymbol{R}}}`.
        Will currently only give :math:`\frac{dd}{dB}`.

        Parameters
        ----------
        ldos_data: torch.Tensor
            Scaled (!) torch tensor holding the LDOS data for the snapshot
            for which the atomic force should be calculated.

        dE_dd: np.array
            (WIP) Derivative of the total energy w.r.t the LDOS.
            Later on, this will be evaluated within this subroutine. For now
            it is provided from outside.

        used_data_handler: mala.data.data_handler.DataHandler
            DataHandler that was used to predict the LDOS for which the
            atomic forces are supposed to be calculated.

        snapshot_number:
            Snapshot number (number within the data handler) for which this
            LDOS prediction was performed. Always 0 in the inference case.

        Returns
        -------
        dd_dB: torch.tensor
            (WIP) Returns the scaled (!) derivative of the LDOS w.r.t to
            the SNAP descriptors.

        """
        # For now this only works with ML generated LDOS.
        # Gradient of the LDOS respect to the SNAP descriptors.
        ldos_data.backward(dE_dd)
        dd_dB = used_data_handler.get_test_input_gradient(snapshot_number)
        return dd_dB

    # Private methods
    #################

    def _gather_density(self, density_values, use_pickled_comm=False):
        """
        Gathers all SNAP descriptors on rank 0 and sorts them.

        This is useful for e.g. parallel preprocessing.
        This function removes the extra 3 components that come from parallel
        processing.
        I.e. if we have 91 SNAP descriptors, LAMMPS directly outputs us
        97 (in parallel mode), and this function returns, as to retain the
        3 x,y,z ones we by default include.

        Parameters
        ----------
        density_values : numpy.array
            Numpy array with the SNAP descriptors of this ranks local grid.

        use_pickled_comm : bool
            If True, the pickled communication route from mpi4py is used.
            If False, a Recv/Sendv combination is used. I am not entirely
            sure what is faster. Technically Recv/Sendv should be faster,
            but I doubt my implementation is all that optimal. For the pickled
            route we can use gather(), which should be fairly quick.
            However, for large grids, one CANNOT use the pickled route;
            too large python objects will break it. Therefore, I am setting
            the Recv/Sendv route as default.
        """
        # Barrier to make sure all ranks have descriptors..
        comm = get_comm()
        barrier()

        # Gather the SNAP descriptors into a list.
        if use_pickled_comm:
            density_list = comm.gather(density_values, root=0)
        else:
            sendcounts = np.array(comm.gather(np.shape(density_values)[0],
                                              root=0))
            if get_rank() == 0:
                # print("sendcounts: {}, total: {}".format(sendcounts,
                #                                          sum(sendcounts)))

                # Preparing the list of buffers.
                density_list = []
                for i in range(0, get_size()):
                    density_list.append(np.empty(sendcounts[i]*4,
                                                 dtype=np.float64))
                # No MPI necessary for first rank. For all the others,
                # collect the buffers.
                density_list[0] = density_values
                for i in range(1, get_size()):
                    comm.Recv(density_list[i], source=i,
                              tag=100+i)
                    density_list[i] = \
                        np.reshape(density_list[i],
                                   (sendcounts[i], 4))
            else:
                comm.Send(density_values, dest=0, tag=get_rank()+100)
            barrier()
        # if get_rank() == 0:
        #     printout(np.shape(all_snap_descriptors_list[0]))
        #     printout(np.shape(all_snap_descriptors_list[1]))
        #     printout(np.shape(all_snap_descriptors_list[2]))
        #     printout(np.shape(all_snap_descriptors_list[3]))

        # Dummy for the other ranks.
        # (For now, might later simply broadcast to other ranks).
        full_density = np.zeros([1, 1, 1, 1])

        # Reorder the list.
        if get_rank() == 0:
            # Prepare the SNAP descriptor array.
            nx = self.grid_dimensions[0]
            ny = self.grid_dimensions[1]
            nz = self.grid_dimensions[2]
            full_density = np.zeros(
                [nx, ny, nz, 1])
            # Fill the full SNAP descriptors array.
            for idx, local_density in enumerate(density_list):
                # We glue the individual cells back together, and transpose.
                first_x = int(local_density[0][0])
                first_y = int(local_density[0][1])
                first_z = int(local_density[0][2])
                last_x = int(local_density[-1][0])+1
                last_y = int(local_density[-1][1])+1
                last_z = int(local_density[-1][2])+1
                full_density[first_x:last_x,
                             first_y:last_y,
                             first_z:last_z] = \
                    np.reshape(local_density[:,3],[last_z-first_z,
                                                    last_y-first_y,
                                                    last_x-first_x,1]).transpose([2, 1, 0, 3])

        return full_density
<|MERGE_RESOLUTION|>--- conflicted
+++ resolved
@@ -1,16 +1,10 @@
 """LDOS calculation class."""
-<<<<<<< HEAD
-=======
 from functools import cached_property
 
-from ase.units import Rydberg
+from ase.units import Rydberg, Bohr
 import numpy as np
->>>>>>> 40337b12
 import math
 import os
-
-from ase.units import Rydberg, Bohr
-import numpy as np
 
 from mala.common.parallelizer import get_comm, printout, get_rank, get_size, \
     barrier
@@ -354,13 +348,8 @@
         else:
             raise Exception("Unsupported unit for LDOS.")
 
-<<<<<<< HEAD
-    def read_from_cube(self, file_name_scheme, directory, units="1/eV",
-                       use_memmap=None):
-=======
-    def read_from_cube(self, path_scheme, units="1/eV",
+    def read_from_cube(self, path_scheme, units="1/(eV*A^3)",
                        use_memmap=None, **kwargs):
->>>>>>> 40337b12
         """
         Read the LDOS data from multiple cube files.
 
@@ -702,7 +691,7 @@
             return e_total
 
     def get_band_energy(self, ldos_data=None, fermi_energy_eV=None,
-                        temperature_K=None, voxel_Bohr=None,
+                        temperature_K=None, voxel=None,
                         grid_integration_method="summation",
                         energy_integration_method="analytical"):
         """
@@ -736,33 +725,14 @@
                 - "simps" for Simpson method.
                 - "analytical" for analytical integration. (recommended)
 
-        voxel_Bohr : ase.cell.Cell
-            Voxel to be used for grid intergation. Needs to reflect the
-            symmetry of the simulation cell. In Bohr.
+        voxel : ase.cell.Cell
+            Voxel to be used for grid intergation.
 
         Returns
         -------
         band_energy : float
             Band energy in eV.
         """
-<<<<<<< HEAD
-        # The band energy is calculated using the DOS.
-        if voxel_Bohr is None:
-            voxel_Bohr = self.voxel
-        dos_data = self.get_density_of_states(ldos_data, voxel_Bohr,
-                                              integration_method=
-                                              grid_integration_method)
-
-        # Once we have the DOS, we can use a DOS object to calculate t
-        # he band energy.
-        dos_calculator = DOS.from_ldos(self)
-        return dos_calculator.\
-            get_band_energy(dos_data, fermi_energy_eV=fermi_energy_eV,
-                            temperature_K=temperature_K,
-                            integration_method=energy_integration_method)
-
-    def get_number_of_electrons(self, ldos_data, voxel_Bohr=None,
-=======
         if ldos_data is None and self.local_density_of_states is None:
             raise Exception("No LDOS data provided, cannot calculate"
                             " this quantity.")
@@ -771,10 +741,10 @@
         # LDOS, or calculate everything from scratch.
         if ldos_data is not None:
             # The band energy is calculated using the DOS.
-            if voxel_Bohr is None:
-                voxel_Bohr = self.voxel_Bohr
-
-            dos_data = self.get_density_of_states(ldos_data, voxel_Bohr,
+            if voxel is None:
+                voxel = self.voxel
+
+            dos_data = self.get_density_of_states(ldos_data, voxel,
                                                   integration_method=
                                                   grid_integration_method)
 
@@ -788,8 +758,7 @@
         else:
             return self._density_of_states_calculator.band_energy
 
-    def get_number_of_electrons(self, ldos_data=None, voxel_Bohr=None,
->>>>>>> 40337b12
+    def get_number_of_electrons(self, ldos_data=None, voxel=None,
                                 fermi_energy_eV=None, temperature_K=None,
                                 grid_integration_method="summation",
                                 energy_integration_method="analytical"):
@@ -824,34 +793,14 @@
                 - "simps" for Simpson method.
                 - "analytical" for analytical integration. (recommended)
 
-        voxel_Bohr : ase.cell.Cell
-            Voxel to be used for grid intergation. Needs to reflect the
-            symmetry of the simulation cell. In Bohr.
+        voxel : ase.cell.Cell
+            Voxel to be used for grid intergation.
 
         Returns
         -------
         number_of_electrons : float
             Number of electrons.
         """
-<<<<<<< HEAD
-        # The number of electrons is calculated using the DOS.
-        if voxel_Bohr is None:
-            voxel_Bohr = self.voxel
-        dos_data = self.get_density_of_states(ldos_data, voxel_Bohr,
-                                              integration_method=
-                                              grid_integration_method)
-
-        # Once we have the DOS, we can use a DOS object to calculate the
-        # number of electrons.
-        dos_calculator = DOS.from_ldos(self)
-        return dos_calculator.\
-            get_number_of_electrons(dos_data, fermi_energy_eV=fermi_energy_eV,
-                                    temperature_K=temperature_K,
-                                    integration_method=
-                                    energy_integration_method)
-
-    def get_self_consistent_fermi_energy_ev(self, ldos_data,
-=======
         if ldos_data is None and self.local_density_of_states is None:
             raise Exception("No LDOS data provided, cannot calculate"
                             " this quantity.")
@@ -860,9 +809,9 @@
         # LDOS, or calculate everything from scratch.
         if ldos_data is not None:
             # The number of electrons is calculated using the DOS.
-            if voxel_Bohr is None:
-                voxel_Bohr = self.voxel_Bohr
-            dos_data = self.get_density_of_states(ldos_data, voxel_Bohr,
+            if voxel is None:
+                voxel = self.voxel
+            dos_data = self.get_density_of_states(ldos_data, voxel,
                                                   integration_method=
                                                   grid_integration_method)
 
@@ -878,8 +827,7 @@
             return self._density_of_states_calculator.number_of_electrons
 
     def get_self_consistent_fermi_energy_ev(self, ldos_data=None,
->>>>>>> 40337b12
-                                            voxel_Bohr=None,
+                                            voxel=None,
                                             temperature_K=None,
                                             grid_integration_method=
                                             "summation",
@@ -918,7 +866,7 @@
                 - "simps" for Simpson method.
                 - "analytical" for analytical integration. (recommended)
 
-        voxel_Bohr : ase.cell.Cell
+        voxel : ase.cell.Cell
             Voxel to be used for grid intergation. Needs to reflect the
             symmetry of the simulation cell. In Bohr.
 
@@ -927,32 +875,15 @@
         fermi_energy_self_consistent : float
             :math:`\epsilon_F` in eV.
         """
-<<<<<<< HEAD
-        # The Fermi energy is calculated using the DOS.
-        if voxel_Bohr is None:
-            voxel_Bohr = self.voxel
-        dos_data = self.get_density_of_states(ldos_data, voxel_Bohr,
-                                              integration_method=
-                                              grid_integration_method)
-
-        # Once we have the DOS, we can use a DOS object to calculate the
-        # number of electrons.
-        dos_calculator = DOS.from_ldos(self)
-        return dos_calculator.\
-            get_self_consistent_fermi_energy_ev(dos_data,
-                                                temperature_K=temperature_K,
-                                                integration_method=
-                                                energy_integration_method)
-=======
         if ldos_data is None and self.local_density_of_states is None:
             raise Exception("No LDOS data provided, cannot calculate"
                             " this quantity.")
 
         if ldos_data is not None:
             # The Fermi energy is calculated using the DOS.
-            if voxel_Bohr is None:
-                voxel_Bohr = self.voxel_Bohr
-            dos_data = self.get_density_of_states(ldos_data, voxel_Bohr,
+            if voxel is None:
+                voxel = self.voxel
+            dos_data = self.get_density_of_states(ldos_data, voxel,
                                                   integration_method=
                                                   grid_integration_method)
 
@@ -966,7 +897,6 @@
                                                     energy_integration_method)
         else:
             return self._density_of_states_calculator.fermi_energy
->>>>>>> 40337b12
 
     def get_density(self, ldos_data=None, fermi_energy_eV=None, temperature_K=None,
                     conserve_dimensions=False, integration_method="analytical",
@@ -1098,7 +1028,7 @@
         else:
             return density_values
 
-    def get_density_of_states(self, ldos_data=None, voxel_Bohr=None,
+    def get_density_of_states(self, ldos_data=None, voxel=None,
                               integration_method="summation",
                               gather_dos=True):
         """
@@ -1112,7 +1042,7 @@
             will be used for the calculation.
 
 
-        voxel_Bohr : ase.cell.Cell
+        voxel : ase.cell.Cell
             Voxel to be used for grid intergation. Needs to reflect the
             symmetry of the simulation cell. In Bohr.
 
@@ -1141,8 +1071,8 @@
                 raise Exception("No LDOS data provided, cannot calculate"
                                 " this quantity.")
 
-        if voxel_Bohr is None:
-            voxel_Bohr = self.voxel
+        if voxel is None:
+            voxel = self.voxel
 
         ldos_data_shape = np.shape(ldos_data)
         if len(ldos_data_shape) != 4:
@@ -1160,15 +1090,15 @@
         # If there is only one point in a certain direction we do not
         # integrate, but rather reduce in this direction.
         # Integration over one point leads to zero.
-        grid_spacing_bohr_x = np.linalg.norm(voxel_Bohr[0])
-        grid_spacing_bohr_y = np.linalg.norm(voxel_Bohr[1])
-        grid_spacing_bohr_z = np.linalg.norm(voxel_Bohr[2])
+        grid_spacing_x = np.linalg.norm(voxel[0])
+        grid_spacing_y = np.linalg.norm(voxel[1])
+        grid_spacing_z = np.linalg.norm(voxel[2])
 
         if integration_method != "summation":
             # X
             if ldos_data_shape[0] > 1:
                 dos_values = integrate_values_on_spacing(dos_values,
-                                                         grid_spacing_bohr_x,
+                                                         grid_spacing_x,
                                                          axis=0,
                                                          method=
                                                          integration_method)
@@ -1176,37 +1106,37 @@
                 dos_values = np.reshape(dos_values, (ldos_data_shape[1],
                                                      ldos_data_shape[2],
                                                      ldos_data_shape[3]))
-                dos_values *= grid_spacing_bohr_x
+                dos_values *= grid_spacing_x
 
             # Y
             if ldos_data_shape[1] > 1:
                 dos_values = integrate_values_on_spacing(dos_values,
-                                                         grid_spacing_bohr_y,
+                                                         grid_spacing_y,
                                                          axis=0,
                                                          method=
                                                          integration_method)
             else:
                 dos_values = np.reshape(dos_values, (ldos_data_shape[2],
                                                      ldos_data_shape[3]))
-                dos_values *= grid_spacing_bohr_y
+                dos_values *= grid_spacing_y
 
             # Z
             if ldos_data_shape[2] > 1:
                 dos_values = integrate_values_on_spacing(dos_values,
-                                                         grid_spacing_bohr_z,
+                                                         grid_spacing_z,
                                                          axis=0,
                                                          method=
                                                          integration_method)
             else:
                 dos_values = np.reshape(dos_values, ldos_data_shape[3])
-                dos_values *= grid_spacing_bohr_z
+                dos_values *= grid_spacing_z
         else:
             if len(ldos_data_shape) == 4:
                 dos_values = np.sum(ldos_data, axis=(0, 1, 2)) * \
-                             voxel_Bohr.volume
+                             voxel.volume
             if len(ldos_data_shape) == 2:
                 dos_values = np.sum(ldos_data, axis=0) * \
-                             voxel_Bohr.volume
+                             voxel.volume
 
         if self.parameters._configuration["mpi"] and gather_dos:
             # I think we should refrain from top-level MPI imports; the first
