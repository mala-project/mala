"""Electronic density calculation class."""
<<<<<<< HEAD
from .target_base import TargetBase
from .atomic_force import AtomicForce
from .calculation_helpers import *
from .cube_parser import read_cube
=======
import os
>>>>>>> 1b89a78f
import warnings

import ase.io
<<<<<<< HEAD
from ase.units import Rydberg, Bohr
from mala.common.parameters import printout
=======
from ase.units import Rydberg
>>>>>>> 1b89a78f
try:
    import total_energy as te
except ModuleNotFoundError:
    warnings.warn("You either don't have the QuantumEspresso total_energy "
                  "python module installed or it is not "
                  "configured correctly. Using a density calculator will "
                  "still mostly work, but trying to "
                  "access the total energy of a system WILL fail.",
                  stacklevel=2)

from mala.common.parameters import printout
from mala.targets.target_base import TargetBase
from mala.targets.calculation_helpers import *
from mala.targets.cube_parser import read_cube


class Density(TargetBase):
    """Postprocessing / parsing functions for the electronic density.

    Parameters
    ----------
    params : mala.common.parameters.Parameters
        Parameters used to create this TargetBase object.
    """

    te_mutex = False

    def __init__(self, params):
        super(Density, self).__init__(params)
        # We operate on a per gridpoint basis. Per gridpoint,
        # there is one value for the density (spin-unpolarized calculations).
        self.target_length = 1

    def get_feature_size(self):
        """Get dimension of this target if used as feature in ML."""
        return 1

    def read_from_cube(self, file_name, directory, units=None):
        """
        Read the density data from a cube file.

        Parameters
        ----------
        file_name :
            Name of the cube file.

        directory :
            Directory containing the cube file.

        units : string
            Units the density is saved in. Usually none.
        """
        printout("Reading density from .cube file in ", directory)
        data, meta = read_cube(os.path.join(directory, file_name))
        return data

    def get_number_of_electrons(self, density_data, grid_spacing_bohr=None,
                                integration_method="summation"):
        """
        Calculate the number of electrons from given density data.

        Parameters
        ----------
        density_data : numpy.array
            Electronic density on the given grid. Has to either be of the form
            gridpoints or gridx x gridy x gridz.

        grid_spacing_bohr : float
            Grid spacing (in Bohr) used to construct this grid. As of now,
            only equidistant grids are supported.

        integration_method : str
            Integration method used to integrate density on the grid.
            Currently supported:

            - "trapz" for trapezoid method
            - "simps" for Simpson method.
            - "summation" for summation and scaling of the values (recommended)
        """
        if grid_spacing_bohr is None:
            grid_spacing_bohr = self.grid_spacing_Bohr

        # Check input data for correctness.
        data_shape = np.shape(np.squeeze(density_data))
        if len(data_shape) != 3:
            if len(data_shape) != 1:
                raise Exception("Unknown Density shape, cannot calculate "
                                "number of electrons.")
            elif integration_method != "summation":
                raise Exception("If using a 1D density array, you can only"
                                " use summation as integration method.")

        # We integrate along the three axis in space.
        # If there is only one point in a certain direction we do not
        # integrate, but rather reduce in this direction.
        # Integration over one point leads to zero.

        number_of_electrons = None
        if integration_method != "summation":
            number_of_electrons = density_data

            # X
            if data_shape[0] > 1:
                number_of_electrons = \
                    integrate_values_on_spacing(number_of_electrons,
                                                grid_spacing_bohr, axis=0,
                                                method=integration_method)
            else:
                number_of_electrons =\
                    np.reshape(number_of_electrons, (data_shape[1],
                                                     data_shape[2]))
                number_of_electrons *= grid_spacing_bohr

            # Y
            if data_shape[1] > 1:
                number_of_electrons = \
                    integrate_values_on_spacing(number_of_electrons,
                                                grid_spacing_bohr, axis=0,
                                                method=integration_method)
            else:
                number_of_electrons = \
                    np.reshape(number_of_electrons, (data_shape[2]))
                number_of_electrons *= grid_spacing_bohr

            # Z
            if data_shape[2] > 1:
                number_of_electrons = \
                    integrate_values_on_spacing(number_of_electrons,
                                                grid_spacing_bohr, axis=0,
                                                method=integration_method)
            else:
                number_of_electrons *= grid_spacing_bohr
        else:
            if len(data_shape) == 3:
                number_of_electrons = np.sum(density_data, axis=(0, 1, 2)) \
                                      * (grid_spacing_bohr ** 3)
            if len(data_shape) == 1:
                number_of_electrons = np.sum(density_data, axis=0) * \
                                      (grid_spacing_bohr ** 3)

        return number_of_electrons

    def get_density(self, density_data, convert_to_threedimensional=False,
                    grid_dimensions=None):
        """
        Get the electronic density, based on density data.

        This function only does reshaping, no calculations.

        Parameters
        ----------
        density_data : numpy.array
            Electronic density data, this array will be returned unchanged
            depending on the other parameters.

        convert_to_threedimensional : bool
            If True, then a density saved as a 1D array will be converted to
            a 3D array (gridsize -> gridx * gridy * gridz)

        grid_dimensions : list
            Provide a list of dimensions to be used in the transformation
            1D -> 3D. If None, MALA will attempt to use the values read with
            TargetBase.read_additional_read_additional_calculation_data .
            If that cannot be done, this function will raise an exception.

        Returns
        -------
        density_data : numpy.array
            Electronic density data in the desired shape.
        """
        if len(density_data.shape) == 3:
            return density_data
        elif len(density_data.shape) == 1:
            if convert_to_threedimensional:
                if grid_dimensions is None:
                    grid_dimensions = self.grid_dimensions
                return density_data.reshape(grid_dimensions)
            else:
                return density_data
        else:
            raise Exception("Unknown density data shape.")

    def get_energy_contributions(self, density_data, create_file=True,
                                 atoms_Angstrom=None, qe_input_data=None,
                                 qe_pseudopotentials=None):
        """
        Extract density based energy contributions from Quantum Espresso.

        Done via a Fortran module accesible through python using f2py.
        Returns: e_rho_times_v_hxc, e_hartree,  e_xc, e_ewald

        Parameters
        ----------
        density_data : numpy.array
            Density data on a grid.

        create_file : bool
            If False, the last mala.pw.scf.in file will be used as input for
            Quantum Espresso. If True (recommended), MALA will create this
            file according to calculation parameters.

        atoms_Angstrom : ase.Atoms
            ASE atoms object for the current system. If None, MALA will
            create one.

        qe_input_data : dict
            Quantum Espresso parameters dictionary for the ASE<->QE interface.
            If None (recommended), MALA will create one.

        qe_pseudopotentials : dict
            Quantum Espresso pseudopotential dictionaty for the ASE<->QE
            interface. If None (recommended), MALA will create one.

        Returns
        -------
        energies : list
            A list containing, in order, the following energy contributions:
                - n*V_xc
                - E_Hartree
                - E_xc
                - e_Ewald
        """
        # noinspection PyShadowingNames
        import total_energy as te
        if create_file:
            # If not otherwise specified, use values as read in.
            if qe_input_data is None:
                qe_input_data = self.qe_input_data
            if qe_pseudopotentials is None:
                qe_pseudopotentials = self.qe_pseudopotentials
            if atoms_Angstrom is None:
                atoms_Angstrom = self.atoms

            # Specify grid dimensions, if any are given.
            if self.grid_dimensions[0] != 0 and \
               self.grid_dimensions[1] != 0 and \
               self.grid_dimensions[2] != 0:
                qe_input_data["nr1"] = self.grid_dimensions[0]
                qe_input_data["nr2"] = self.grid_dimensions[1]
                qe_input_data["nr3"] = self.grid_dimensions[2]
                qe_input_data["nr1s"] = self.grid_dimensions[0]
                qe_input_data["nr2s"] = self.grid_dimensions[1]
                qe_input_data["nr3s"] = self.grid_dimensions[2]

            ase.io.write("mala.pw.scf.in", atoms_Angstrom, "espresso-in",
                         input_data=qe_input_data,
                         pseudopotentials=qe_pseudopotentials,
                         kpts=self.kpoints)

        # initialize the total energy module.
        # FIXME: So far, the total energy module can only be initialized once.
        # This is ok when the only thing changing
        # are the atomic positions. But no other parameter can currently be
        # changed in between runs...
        # There should be some kind of de-initialization function that allows
        # for this.

        if Density.te_mutex is False:
            printout("MALA: Starting QuantumEspresso to get density-based"
                     " energy contributions.")
            te.initialize()
            Density.te_mutex = True
            printout("MALA: QuantumEspresso setup done.")
        else:
            printout("MALA: QuantumEspresso is already running. Except for"
                     " the atomic positions, no new parameters will be used.")

        # Before we proceed, some sanity checks are necessary.
        # Is the calculation spinpolarized?
        nr_spin_channels = te.get_nspin()
        if nr_spin_channels != 1:
            raise Exception("Spin polarization is not yet implemented.")

        # If we got values through the ASE parser - is everything consistent?
        number_of_atoms = te.get_nat()
        if create_file is True:
            if number_of_atoms != atoms_Angstrom.get_global_number_of_atoms():
                raise Exception("Number of atoms is inconsistent between MALA "
                                "and Quantum Espresso.")

        # We need to find out if the grid dimensions are consistent.
        # That depends on the form of the density data we received.
        number_of_gridpoints = te.get_nnr()
        if len(density_data.shape) == 3:
            number_of_gridpoints_mala = density_data.shape[0] * \
                                        density_data.shape[1] * \
                                        density_data.shape[2]
        elif len(density_data.shape) == 1:
            number_of_gridpoints_mala = density_data.shape[0]
        else:
            raise Exception("Density data has wrong dimensions. ")
        if number_of_gridpoints_mala != number_of_gridpoints:
            raise Exception("Grid is inconsistent between MALA and"
                            " Quantum Espresso")

        # Now we need to reshape the density.
        density_for_qe = None
        if len(density_data.shape) == 3:
            density_for_qe = np.reshape(density_data, [number_of_gridpoints,
                                                       1], order='F')
        elif len(density_data.shape) == 1:
            warnings.warn("Using 1D density to calculate the total energy"
                          " requires reshaping of this data. "
                          "This is unproblematic, as long as you provided t"
                          "he correct grid_dimensions.")
            density_for_qe = self.get_density(density_data,
                                              convert_to_threedimensional=True)
            density_for_qe = np.reshape(density_for_qe, [number_of_gridpoints,
                                                         1], order='F')
        # Reset the positions. Some calculations (such as the Ewald sum)
        # is directly performed here, so it is not enough to simply
        # instantiate the process with the file.
        positions_for_qe = self.get_scaled_positions_for_qe(atoms_Angstrom)
        te.set_positions(np.transpose(positions_for_qe), number_of_atoms)

        # Now we can set the new density.
        te.set_rho_of_r(density_for_qe, number_of_gridpoints, nr_spin_channels)

        # Get and return the energies.
        energies = np.array(te.get_energies())*Rydberg
        return energies

<<<<<<< HEAD
    def get_atomic_forces(self, density_data, atoms_Angstrom=None,
                          integration_method="trapz", valence_electrons=None,
                          grid_cutoff=1e-15, maximum_order=1):
        if atoms_Angstrom is None:
            atoms_Angstrom = self.atoms
        atomic_positions = atoms_Angstrom.get_positions()
        atomic_positions /= Bohr
        cell_dimensions = atoms_Angstrom.get_cell()[:]
        cell_dimensions /= Bohr
        # Currently, MALA works in Bohr units for length. This is not good
        # and will be fixed soon, but as it is not fixed right now, these
        # positions have to be converted.
        number_of_atoms = np.shape(atomic_positions)[0]
        forces = np.zeros_like(atomic_positions)
        print(atomic_positions)
        # I am not completely sure if this is right when working with
        # PSPs. The charge of the ions should technically be reduced by
        # the number of core ions.
        atomic_numbers = atoms_Angstrom.get_atomic_numbers()
        if valence_electrons is not None:
            atomic_numbers -= valence_electrons

        # Now, we need the grid.
        grid3D = self.get_real_space_grid()
        for order in range(0, maximum_order+1):
            cells_to_integrate = neighboring_cells(order)
            number_of_cells = np.shape(cells_to_integrate)[0]
            ion_ion = np.zeros_like(atomic_positions)
            # Calculate Hellmann-Feynmann forces.
            # This is very badly optimized.
            for cell_number in range(0, number_of_cells):
                displacement = cell_dimensions.dot(cells_to_integrate[cell_number])
                atoms_in_current_cell = displacement+atomic_positions
                is_original_cell = cells_to_integrate[cell_number][0] == 0 and\
                                   cells_to_integrate[cell_number][1] == 0 and\
                                   cells_to_integrate[cell_number][2] == 0
                for l in range(1, number_of_atoms):
                    for j in range(0, number_of_atoms):
                        if not is_original_cell or l != j:
                            dist_vector = atoms_in_current_cell[j] - atomic_positions[l]
                            norm = np.linalg.norm(dist_vector)
                            # print(cells_to_integrate[cell_number], dist_vector / (norm ** 3))
                            prefactor = -1 * AtomicForce.get_hellman_feynman_factor() * \
                                        atomic_numbers[l] * atomic_numbers[j]
                            ion_ion[l] += prefactor * dist_vector / (norm ** 3)

                    # Calculate the ion-ion contribution.
                    integrand = np.zeros_like(grid3D)
                    #             # Calculate the ion-electron contribution.
                    #             if x < self.grid_dimensions[0] and \
                    #                 y < self.grid_dimensions[1] and \
                    #                 z < self.grid_dimensions[2]:
                    #                 x_possibleborder = x_actual
                    #                 if x_possibleborder == self.grid_dimensions[0]:
                    #                     x_possibleborder = 0
                    #                 y_possibleborder = y_actual
                    #                 if y_possibleborder == self.grid_dimensions[1]:
                    #                     y_possibleborder = 0
                    #                 z_possibleborder = z_actual
                    #                 if z_possibleborder == self.grid_dimensions[2]:
                    #                     z_possibleborder = 0
                    #                 current_grid_point = np.array([
                    #                     x_actual * self.grid_spacing_Bohr,
                    #                     y_actual * self.grid_spacing_Bohr,
                    #                     z_actual * self.grid_spacing_Bohr])
                    #                 dist_vector = current_grid_point - atomic_positions[l]
                    #                 norm = np.linalg.norm(dist_vector)
                    #                 if norm > grid_cutoff:
                    #                     integrand[x, y, z] = (dist_vector / (norm ** 3))*\
                    #                                          density_data[x_possibleborder, y_possibleborder, z_possibleborder]
                    #             else:
                    #                 x_ec = x
                    #                 y_ec = y
                    #                 z_ec = z
                    #                 if x_ec == self.grid_dimensions[0]:
                    #                     x_ec = 0
                    #                 if y_ec == self.grid_dimensions[1]:
                    #                     y_ec = 0
                    #                 if z_ec == self.grid_dimensions[2]:
                    #                     z_ec = 0
                    #                 # This is unphysical I think, but keeps the
                    #                 # discretization error down.
                    #                 current_grid_point = np.array([
                    #                     x_actual * self.grid_spacing_Bohr,
                    #                     y_actual * self.grid_spacing_Bohr,
                    #                     z_actual * self.grid_spacing_Bohr])
                    #                 dist_vector = current_grid_point - atomic_positions[l]
                    #                 norm = np.linalg.norm(dist_vector)
                    #                 if norm > grid_cutoff:
                    #                     integrand[x_ec, y_ec, z_ec] += (dist_vector / (norm ** 3))*\
                    #                                          density_data[x_ec, y_ec, z_ec]
                    #
                    # # # Perform the integration.
                    # ion_electron = np.sum(integrand, axis=(0, 1, 2)) \
                    #                          * (self.grid_spacing_Bohr ** 3)
                    # prefactor = -1 * AtomicForce.get_hellman_feynman_factor() * \
                    #     atomic_numbers[l]
                    # ion_electron *= prefactor
                    # print(ion_electron, ion_ion)
            forces = ion_ion#+ion_electron
            print(order, forces)
        return forces



    def get_atomic_forces_hacky(self, density_data, atoms_Angstrom=None,
                          integration_method="trapz", valence_electrons=None,
                          grid_cutoff=1e-15):
        if atoms_Angstrom is None:
            atoms_Angstrom = self.atoms
        atomic_positions = atoms_Angstrom.get_positions()
        atomic_positions /= Bohr
        # Currently, MALA works in Bohr units for length. This is not good
        # and will be fixed soon, but as it is not fixed right now, these
        # positions have to be converted.
        number_of_atoms = np.shape(atomic_positions)[0]
        forces = np.zeros_like(atomic_positions)

        # I am not completely sure if this is right when working with
        # PSPs. The charge of the ions should technically be reduced by
        # the number of core ions.
        atomic_numbers = atoms_Angstrom.get_atomic_numbers()
        if valence_electrons is not None:
            atomic_numbers -= valence_electrons

        # Now, we need the grid.
        grid3D = get_3D_grid(self.grid_dimensions[0],
                             self.grid_dimensions[1],
                             self.grid_dimensions[2],
                             self.grid_spacing_Bohr,
                             self.grid_spacing_Bohr,
                             self.grid_spacing_Bohr)

        center = np.array([(self.grid_dimensions[0]*self.grid_spacing_Bohr)/2,
                           (self.grid_dimensions[
                                0] * self.grid_spacing_Bohr) / 2,
                           (self.grid_dimensions[
                                0] * self.grid_spacing_Bohr) / 2])
        # Place the atoms in the simulation cell.
        atomic_positions_indices = np.zeros_like(atomic_positions)
        atoms_on_the_grid = np.zeros_like(grid3D)
        min_norm_atoms = np.zeros(number_of_atoms)+1000
        for x in range(0, self.grid_dimensions[0]):
            for y in range(0, self.grid_dimensions[1]):
                for z in range(0, self.grid_dimensions[2]):
                    for l in range(0, number_of_atoms):
                        dist_vector = grid3D[x, y, z] - atomic_positions[l]
                        norm = np.linalg.norm(dist_vector)
                        if norm < min_norm_atoms[l] and x==y and y==z:
                            atomic_positions_indices[l] = np.array([x, y, z])
                            atoms_on_the_grid[x, y, z] = atomic_numbers[l]
                            min_norm_atoms[l] = norm
                    dist_vector = grid3D[x, y, z] - center
                    norm = np.linalg.norm(dist_vector)
                    if norm < 1e-14:
                        center_position_indices = np.array([x, y, z])

        print(atomic_positions)
        print(atomic_positions_indices)
        print(center_position_indices)
        print(self.grid_spacing_Bohr)
        print(self.grid_dimensions)
        print("Got the grid")

        # Calculate Hellmann-Feynmann forces.
        # This is very badly optimized.
        for l in range(0, number_of_atoms):
            # Calculate the ion-ion contribution.
            ion_ion = np.zeros_like(atomic_positions[0])
            integrand = np.zeros_like(grid3D)
            for x in range(0, self.grid_dimensions[0]+1):
                for y in range(0, self.grid_dimensions[1]+1):
                    for z in range(0, self.grid_dimensions[2]+1):
                        x_actual = int(x - (center_position_indices[0] - atomic_positions_indices[l, 0]))
                        y_actual = int(y - (center_position_indices[1] - atomic_positions_indices[l, 1]))
                        z_actual = int(z - (center_position_indices[2] - atomic_positions_indices[l, 2]))
                        # See z_actual we found an atom.
                        for j in range(0, number_of_atoms):
                            if l != j:
                                x_possibleborder = x_actual
                                if x_possibleborder == self.grid_dimensions[0]:
                                    x_possibleborder = 0
                                y_possibleborder = y_actual
                                if y_possibleborder == self.grid_dimensions[1]:
                                    y_possibleborder = 0
                                z_possibleborder = z_actual
                                if z_possibleborder == self.grid_dimensions[2]:
                                    z_possibleborder = 0

                                if atomic_positions_indices[j, 0] == np.abs(x_possibleborder) \
                                    and atomic_positions_indices[j, 1] == np.abs(y_possibleborder) \
                                    and atomic_positions_indices[j, 2] == np.abs(z_possibleborder):
                                        current_atom_position = np.array([
                                              x_actual*self.grid_spacing_Bohr,
                                              y_actual*self.grid_spacing_Bohr,
                                              z_actual*self.grid_spacing_Bohr])
                                        dist_vector = current_atom_position-atomic_positions[l]
                                        norm = np.linalg.norm(dist_vector)
                                        prefactor = -1*AtomicForce.get_hellman_feynman_factor() * \
                                            atomic_numbers[l]*atomic_numbers[j]
                                        ion_ion += prefactor*dist_vector/(norm**3)

                        # Calculate the ion-electron contribution.
                        if x < self.grid_dimensions[0] and \
                            y < self.grid_dimensions[1] and \
                            z < self.grid_dimensions[2]:
                            x_possibleborder = x_actual
                            if x_possibleborder == self.grid_dimensions[0]:
                                x_possibleborder = 0
                            y_possibleborder = y_actual
                            if y_possibleborder == self.grid_dimensions[1]:
                                y_possibleborder = 0
                            z_possibleborder = z_actual
                            if z_possibleborder == self.grid_dimensions[2]:
                                z_possibleborder = 0
                            current_grid_point = np.array([
                                x_actual * self.grid_spacing_Bohr,
                                y_actual * self.grid_spacing_Bohr,
                                z_actual * self.grid_spacing_Bohr])
                            dist_vector = current_grid_point - atomic_positions[l]
                            norm = np.linalg.norm(dist_vector)
                            if norm > grid_cutoff:
                                integrand[x, y, z] = (dist_vector / (norm ** 3))*\
                                                     density_data[x_possibleborder, y_possibleborder, z_possibleborder]
                        else:
                            x_ec = x
                            y_ec = y
                            z_ec = z
                            if x_ec == self.grid_dimensions[0]:
                                x_ec = 0
                            if y_ec == self.grid_dimensions[1]:
                                y_ec = 0
                            if z_ec == self.grid_dimensions[2]:
                                z_ec = 0
                            # This is unphysical I think, but keeps the
                            # discretization error down.
                            current_grid_point = np.array([
                                x_actual * self.grid_spacing_Bohr,
                                y_actual * self.grid_spacing_Bohr,
                                z_actual * self.grid_spacing_Bohr])
                            dist_vector = current_grid_point - atomic_positions[l]
                            norm = np.linalg.norm(dist_vector)
                            if norm > grid_cutoff:
                                integrand[x_ec, y_ec, z_ec] += (dist_vector / (norm ** 3))*\
                                                     density_data[x_ec, y_ec, z_ec]

            # # Perform the integration.
            ion_electron = np.sum(integrand, axis=(0, 1, 2)) \
                                     * (self.grid_spacing_Bohr ** 3)
            prefactor = -1 * AtomicForce.get_hellman_feynman_factor() * \
                atomic_numbers[l]
            ion_electron *= prefactor
            print(ion_electron, ion_ion)
            forces[l] += ion_ion+ion_electron
        return forces
=======
    @staticmethod
    def get_scaled_positions_for_qe(atoms):
        """
        Get the positions correctly scaled for QE.

        QE (for ibrav=0) scales a little bit different then ASE would.
        ASE uses all provided cell parameters, while QE simply sets the
        first entry in the cell parameter matrix as reference and divides
        all positions by this value.

        Parameters
        ----------
        atoms : ase.Atoms
            The atom objects for which the scaled positions should be
            calculated.

        Returns
        -------
        scaled_positions : numpy.array
            The scaled positions.
        """
        principal_axis = atoms.get_cell()[0][0]
        scaled_positions = atoms.get_positions()/principal_axis
        return scaled_positions
>>>>>>> 1b89a78f

    @classmethod
    def from_ldos(cls, ldos_object):
        """
        Create a density object from an LDOS object.

        Parameters
        ----------
        ldos_object : mala.targets.ldos.LDOS
            LDOS object used as input.

        Returns
        -------
        dos_object : Density
            Density object created from LDOS object.


        """
        return_density_object = Density(ldos_object.parameters)
        return_density_object.fermi_energy_eV = ldos_object.fermi_energy_eV
        return_density_object.temperature_K = ldos_object.temperature_K
        return_density_object.grid_spacing_Bohr = ldos_object.grid_spacing_Bohr
        return_density_object.number_of_electrons = ldos_object.\
            number_of_electrons
        return_density_object.band_energy_dft_calculation = ldos_object.\
            band_energy_dft_calculation
        return_density_object.grid_dimensions = ldos_object.grid_dimensions
        return_density_object.atoms = ldos_object.atoms
        return_density_object.qe_input_data = ldos_object.qe_input_data
        return_density_object.qe_pseudopotentials = ldos_object.\
            qe_pseudopotentials
        return_density_object.total_energy_dft_calculation = \
            ldos_object.total_energy_dft_calculation
        return_density_object.kpoints = ldos_object.kpoints
        return_density_object.number_of_electrons_from_eigenvals = \
            ldos_object.number_of_electrons_from_eigenvals
        return return_density_object<|MERGE_RESOLUTION|>--- conflicted
+++ resolved
@@ -1,21 +1,9 @@
 """Electronic density calculation class."""
-<<<<<<< HEAD
-from .target_base import TargetBase
-from .atomic_force import AtomicForce
-from .calculation_helpers import *
-from .cube_parser import read_cube
-=======
 import os
->>>>>>> 1b89a78f
 import warnings
 
 import ase.io
-<<<<<<< HEAD
 from ase.units import Rydberg, Bohr
-from mala.common.parameters import printout
-=======
-from ase.units import Rydberg
->>>>>>> 1b89a78f
 try:
     import total_energy as te
 except ModuleNotFoundError:
@@ -30,6 +18,7 @@
 from mala.targets.target_base import TargetBase
 from mala.targets.calculation_helpers import *
 from mala.targets.cube_parser import read_cube
+from mala.targets.atomic_force import AtomicForce
 
 
 class Density(TargetBase):
@@ -338,7 +327,6 @@
         energies = np.array(te.get_energies())*Rydberg
         return energies
 
-<<<<<<< HEAD
     def get_atomic_forces(self, density_data, atoms_Angstrom=None,
                           integration_method="trapz", valence_electrons=None,
                           grid_cutoff=1e-15, maximum_order=1):
@@ -594,7 +582,7 @@
             print(ion_electron, ion_ion)
             forces[l] += ion_ion+ion_electron
         return forces
-=======
+
     @staticmethod
     def get_scaled_positions_for_qe(atoms):
         """
@@ -619,7 +607,6 @@
         principal_axis = atoms.get_cell()[0][0]
         scaled_positions = atoms.get_positions()/principal_axis
         return scaled_positions
->>>>>>> 1b89a78f
 
     @classmethod
     def from_ldos(cls, ldos_object):
