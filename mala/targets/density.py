--- conflicted
+++ resolved
@@ -1,6 +1,5 @@
 """Electronic density calculation class."""
 import os
-import warnings
 
 import ase.io
 from ase.units import Rydberg, Bohr
@@ -15,11 +14,7 @@
 from mala.targets.calculation_helpers import *
 from mala.targets.cube_parser import read_cube, write_cube
 from mala.targets.atomic_force import AtomicForce
-<<<<<<< HEAD
-from mala.common.parallelizer import get_rank
-=======
 from functools import cached_property
->>>>>>> 40337b12
 
 
 class Density(Target):
@@ -197,7 +192,48 @@
         """Get dimension of this target if used as feature in ML."""
         return 1
 
-<<<<<<< HEAD
+    @cached_property
+    def number_of_electrons(self):
+        """
+        Number of electrons in the system, calculated via cached Density.
+
+        Does not necessarily match up exactly with KS-DFT provided values,
+        due to discretization errors.
+        """
+        if self.density is not None:
+            return self.get_number_of_electrons()
+        else:
+            raise Exception("No cached density available to "
+                            "calculate this property.")
+
+    @cached_property
+    def total_energy_contributions(self):
+        """
+        All density based contributions to the total energy.
+
+        Calculated via the cached density.
+        """
+        if self.density is not None:
+            return self.get_energy_contributions()
+        else:
+            raise Exception("No cached density available to "
+                            "calculate this property.")
+
+    def uncache_properties(self):
+        """Uncache all cached properties of this calculator."""
+        if self._is_property_cached("number_of_electrons"):
+            del self.number_of_electrons
+
+        if self._is_property_cached("total_energy_contributions"):
+            del self.total_energy_contributions
+
+    ##############################
+    # Methods
+    ##############################
+
+    # File I/O
+    ##########
+
     @staticmethod
     def convert_units(array, in_units="1/A^3"):
         """
@@ -258,52 +294,7 @@
         else:
             raise Exception("Unsupported unit for density.")
 
-    def read_from_cube(self, file_name, directory, units=None):
-=======
-    @cached_property
-    def number_of_electrons(self):
-        """
-        Number of electrons in the system, calculated via cached Density.
-
-        Does not necessarily match up exactly with KS-DFT provided values,
-        due to discretization errors.
-        """
-        if self.density is not None:
-            return self.get_number_of_electrons()
-        else:
-            raise Exception("No cached density available to "
-                            "calculate this property.")
-
-    @cached_property
-    def total_energy_contributions(self):
-        """
-        All density based contributions to the total energy.
-
-        Calculated via the cached density.
-        """
-        if self.density is not None:
-            return self.get_energy_contributions()
-        else:
-            raise Exception("No cached density available to "
-                            "calculate this property.")
-
-    def uncache_properties(self):
-        """Uncache all cached properties of this calculator."""
-        if self._is_property_cached("number_of_electrons"):
-            del self.number_of_electrons
-
-        if self._is_property_cached("total_energy_contributions"):
-            del self.total_energy_contributions
-
-    ##############################
-    # Methods
-    ##############################
-
-    # File I/O
-    ##########
-
     def read_from_cube(self, path, units=None, **kwargs):
->>>>>>> 40337b12
         """
         Read the density data from a cube file.
 
