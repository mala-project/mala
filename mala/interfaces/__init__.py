--- conflicted
+++ resolved
@@ -1,8 +1,4 @@
 """Interfaces to other codes for workflow setup (e.g. MD or MC)."""
-<<<<<<< HEAD
-from .ase_calculator import MALA
-from .ase_calculator_simple_ensemble import MALASimpleEnsemble
-=======
 
 from .ase_calculator import MALA
->>>>>>> 8af3efe3
+from .ase_calculator_simple_ensemble import MALASimpleEnsemble