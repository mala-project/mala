"""Collection of all parameter related classes and functions."""

import importlib
import inspect
import json
import os
import pickle
from time import sleep

import numpy as np
import torch
import torch.distributed as dist

from mala.common.parallelizer import (
    printout,
    set_ddp_status,
    set_mpi_status,
    get_rank,
    get_local_rank,
    set_current_verbosity,
    parallel_warn,
)
from mala.common.json_serializable import JSONSerializable

DEFAULT_NP_DATA_DTYPE = np.float32


class ParametersBase(JSONSerializable):
    """Base parameter class for MALA."""

    def __init__(
        self,
    ):
        super(ParametersBase, self).__init__()
        self._configuration = {
            "gpu": False,
            "ddp": False,
            "mpi": False,
            "device": "cpu",
            "openpmd_configuration": {},
            "openpmd_granularity": 1,
            "lammps": True,
            "atomic_density_formula": False,
        }
        pass

    def show(self, indent=""):
        """
        Print name and values of all attributes of this object.

        Parameters
        ----------
        indent : string
            The indent used in the list with which the parameter
            shows itself.

        """
        for v in vars(self):
            if v != "_configuration":
                if v[0] == "_":
                    printout(
                        indent + "%-15s: %s" % (v[1:], getattr(self, v)),
                        min_verbosity=0,
                    )
                else:
                    printout(
                        indent + "%-15s: %s" % (v, getattr(self, v)),
                        min_verbosity=0,
                    )

    def _update_gpu(self, new_gpu):
        """
        Propagate new GPU setting to parameter subclasses.

        Parameters
        ----------
        new_gpu : bool
            New GPU setting.
        """
        self._configuration["gpu"] = new_gpu

    def _update_ddp(self, new_ddp):
        """
        Propagate new DDP setting to parameter subclasses.

        Parameters
        ----------
        new_ddp : bool
            New DDP setting.
        """
        self._configuration["ddp"] = new_ddp

    def _update_mpi(self, new_mpi):
        """
        Propagate new MPI setting to parameter subclasses.

        Parameters
        ----------
        new_mpi : bool
            New MPI setting.
        """
        self._configuration["mpi"] = new_mpi

    def _update_device(self, new_device):
        """
        Propagate new device setting to parameter subclasses.

        Parameters
        ----------
        new_device : str
            New device setting. Can be "cpu" or "cuda:x", where x is some
            integer.
        """
        self._configuration["device"] = new_device

    def _update_openpmd_configuration(self, new_openpmd):
        """
        Propagate new openPMD configuration to parameter subclasses.

        Parameters
        ----------
        new_openpmd : dict
            New openPMD configuration, which is a dict containing different
            settings.
        """
        self._configuration["openpmd_configuration"] = new_openpmd

    def _update_openpmd_granularity(self, new_granularity):
        """
        Propagate new openPMD granularity to parameter subclasses.

        Parameters
        ----------
        new_granularity : int
            New openPMD granularity.
        """
        self._configuration["openpmd_granularity"] = new_granularity

    def _update_lammps(self, new_lammps):
        """
        Propagate new LAMMPS setting to parameter subclasses.

        Parameters
        ----------
        new_lammps : bool
            New LAMMPS setting. Setting here means whether LAMMPS
            will be used.
        """
        self._configuration["lammps"] = new_lammps

    def _update_atomic_density_formula(self, new_atomic_density_formula):
        """
        Propagate new atomic density formula setting to parameter subclasses.

        Parameters
        ----------
        new_atomic_density_formula : bool
            New atomic density formula setting, i.e., whether to use this
            option.
        """
        self._configuration["atomic_density_formula"] = (
            new_atomic_density_formula
        )

    @staticmethod
    def _member_to_json(member):
        """
        Convert a member to a JSON serializable object.

        For a class that inherits from JSONSerializable, this will call the
        to_json method of that class. Otherwise, it will return the member
        itself (for basic data types)

        Parameters
        ----------
        member : any, JSONSerializable
            Member to be converted to JSON serializable object.

        Returns
        -------
        json_serializable : any
            JSON serializable object.
        """
        if isinstance(member, (int, float, type(None), str)):
            return member
        else:
            return member.to_json()

    def to_json(self):
        """
        Convert this object to a dictionary that can be saved in a JSON file.

        Returns
        -------
        json_dict : dict
            The object as dictionary for export to JSON.

        """
        json_dict = {}
        members = inspect.getmembers(
            self, lambda a: not (inspect.isroutine(a))
        )
        for member in members:
            # Filter out all private members, builtins, etc.
            if member[0][0] != "_":

                # If we deal with a list or a dict,
                # we have to sanitize treat all members of that list
                # or dict separately.
                if isinstance(member[1], list):
                    if len(member[1]) > 0:
                        _member = []
                        for m in member[1]:
                            _member.append(self._member_to_json(m))
                        json_dict[member[0]] = _member
                    else:
                        json_dict[member[0]] = member[1]

                elif isinstance(member[1], dict):
                    if len(member[1]) > 0:
                        _member = {}
                        for m in member[1].keys():
                            _member[m] = self._member_to_json(member[1][m])
                        json_dict[member[0]] = _member
                    else:
                        json_dict[member[0]] = member[1]

                else:
                    json_dict[member[0]] = self._member_to_json(member[1])
        json_dict["_parameters_type"] = type(self).__name__
        return json_dict

    @staticmethod
    def _json_to_member(json_value):
        """
        Convert a JSON dictionary to a member.

        This function is used to convert a JSON dictionary to a member of this
        class. If the member is a JSONSerializable object, it will call the
        from_json method of that class. Otherwise, it will return the member
        directly (for basic data types)

        Parameters
        ----------
        json_value : any
            JSON value/dictionary entry to be converted to a member.

        Returns
        -------
        member : any
            Loaded member of this class.
        """
        if isinstance(json_value, (int, float, type(None), str)):
            return json_value
        else:
            if isinstance(json_value, dict) and "object" in json_value.keys():
                # We have found ourselves an object!
                # We create it and give it the JSON dict, hoping it can handle
                # it. If not, then the implementation of that class has to
                # be adjusted.
                module = importlib.import_module("mala")
                class_ = getattr(module, json_value["object"])
                new_object = class_.from_json(json_value["data"])
                return new_object
            else:
                # If it is not an elementary builtin type AND not an object
                # dictionary, something is definitely off.
                raise Exception(
                    "Could not decode JSON file, error in", json_value
                )

    @classmethod
    def from_json(cls, json_dict):
        """
        Read parameters from a dictionary saved in a JSON file.

        Parameters
        ----------
        json_dict : dict
            A dictionary containing all attributes, properties, etc. as saved
            in the json file.

        Returns
        -------
        deserialized_object : JSONSerializable
            The object as read from the JSON file.
        """
        deserialized_object = cls()
        for key in json_dict:
            # Filter out all private members, builtins, etc.
            if key != "_parameters_type":

                # If we deal with a list or a dict,
                # we have to sanitize treat all members of that list
                # or dict separately.
                if isinstance(json_dict[key], list):
                    if len(json_dict[key]) > 0:
                        _member = []
                        for m in json_dict[key]:
                            _member.append(
                                deserialized_object._json_to_member(m)
                            )
                        setattr(deserialized_object, key, _member)
                    else:
                        setattr(deserialized_object, key, json_dict[key])

                elif isinstance(json_dict[key], dict):
                    if len(json_dict[key]) > 0:
                        _member = {}
                        for m in json_dict[key].keys():
                            _member[m] = deserialized_object._json_to_member(
                                json_dict[key][m]
                            )
                        setattr(deserialized_object, key, _member)

                    else:
                        setattr(deserialized_object, key, json_dict[key])

                else:
                    setattr(
                        deserialized_object,
                        key,
                        deserialized_object._json_to_member(json_dict[key]),
                    )
        return deserialized_object


class ParametersNetwork(ParametersBase):
    """
    Parameters necessary for constructing a neural network.

    Attributes
    ----------
    nn_type : string
        Type of the neural network that will be used. Currently supported are

            - "feed_forward" (default)
            - "transformer"
            - "lstm"
            - "gru"

    layer_sizes : list
        A list of integers detailing the sizes of the layer of the neural
        network. Please note that the input layer is included therein.
        Default: [10,10,0]

    layer_activations : list
        A list of strings detailing the activation functions to be used
        by the neural network. If the dimension of layer_activations is
        smaller than the dimension of layer_sizes-1, than the first entry
        is used for all layers.
        Currently supported activation functions are:

            - Sigmoid (default)
            - ReLU
            - LeakyReLU

    loss_function_type : string
        Loss function for the neural network
        Currently supported loss functions include:

            - mse (Mean squared error; default)

    no_hidden_state : bool
        If True hidden and cell state is assigned to zeros for LSTM Network.
        false will keep the hidden state active
        Default: False

    bidirection : bool
        Sets lstm network size based on bidirectional or just one direction
        Default: False

    num_hidden_layers : int
        Number of hidden layers to be used in lstm or gru or transformer nets
        Default: None

    num_heads : int
        Number of heads to be used in Multi head attention network
        This should be a divisor of input dimension
        Default: None

    dropout : float
        Dropout rate for positional encoding in transformer.
        Default: 0.1
    """

    def __init__(self):
        super(ParametersNetwork, self).__init__()
        self.nn_type = "feed-forward"
        self.layer_sizes = [10, 10, 10]
        self.layer_activations = ["Sigmoid"]
        self.loss_function_type = "mse"

        # for LSTM/Gru
        self.no_hidden_state = False
        self.bidirection = False

        # for LSTM/Gru + Transformer
        self.num_hidden_layers = 1

        # for transformer net
        self.dropout = 0.1
        self.num_heads = 10


class ParametersDescriptors(ParametersBase):
    """
    Parameters necessary for calculating/parsing input descriptors.

    Attributes
    ----------
    descriptor_type : string
        Type of descriptors that is used to represent the atomic fingerprint.
        Supported:

            - 'Bispectrum': Bispectrum descriptors (formerly called 'SNAP').
            - 'Atomic Density': Atomic density, calculated via Gaussian
                                descriptors.

    bispectrum_twojmax : int
        Bispectrum calculation: 2*jmax-parameter used for calculation of
        bispectrum descriptors. Default value for jmax is 5, so default value
        for twojmax is 10.

    descriptors_contain_xyz : bool
        Legacy option. If True, it is assumed that the first three entries of
        the descriptor vector are the xyz coordinates and they are cut from the
        descriptor vector. If False, no such cutting is peformed.

    atomic_density_sigma : float
        Sigma (=width) used for the calculation of the Gaussian descriptors.
        Explicitly setting this value is discouraged if the atomic density is
        used only during the total energy calculation and, e.g., bispectrum
        descriptors are used for models. In this case, the width will
        automatically be set correctly during inference based on model
        parameters. This parameter mainly exists for debugging purposes.
        If the atomic density is instead used for model training itself, this
        parameter needs to be set.

    atomic_density_cutoff : float
        Cutoff radius used for atomic density calculation. Explicitly setting
        this value is discouraged if the atomic density is used only during the
        total energy calculation and, e.g., bispectrum descriptors are used
        for models. In this case, the cutoff will automatically be set
        correctly during inference based on model parameters. This parameter
        mainly exists for debugging purposes. If the atomic density is instead
        used for model training itself, this parameter needs to be set.

    custom_lammps_compute_file : str
        Path to a LAMMPS compute file for the descriptor calculation.
        MALA has its own collection of compute files which are
        used by default, i.e., when this string is empty.
        Setting this parameter is thus not necessarys for
        model training and inference, and it exists mainly for debugging
        purposes.

    minterpy_cutoff_cube_size : float
        WILL BE DEPRECATED IN MALA v1.4.0 - size of cube for minterpy
        descriptor calculation.

    minterpy_lp_norm : int
        WILL BE DEPRECATED IN MALA v1.4.0 - LP norm for minterpy
        descriptor calculation.

    minterpy_point_list : list
        WILL BE DEPRECATED IN MALA v1.4.0 - list of points for minterpy
        descriptor calculation.

    minterpy_polynomial_degree : int
        WILL BE DEPRECATED IN MALA v1.4.0 - polynomial degree for minterpy
        descriptor calculation.
    """

    def __init__(self):
        super(ParametersDescriptors, self).__init__()
        self.descriptor_type = "Bispectrum"

        # These affect all descriptors, at least as long all descriptors
        # use LAMMPS (which they currently do).
        self.custom_lammps_compute_file = ""
        self.descriptors_contain_xyz = True

        # TODO: I would rather handle the parallelization info automatically
        # and more under the hood. At this stage of the project this would
        # probably be overkill and hard to do, since there are many moving
        # parts, so for now let's keep this here, but in the future,
        # this should be adressed.
        self.use_z_splitting = True
        self.use_y_splitting = 0

        # Everything pertaining to the bispectrum descriptors.
        self.bispectrum_twojmax = 10
        self.bispectrum_cutoff = 4.67637
        self.bispectrum_switchflag = 1

        # Everything pertaining to the atomic density.
        # Seperate cutoff given here because bispectrum descriptors and
        # atomic density may be used at the same time, if e.g. bispectrum
        # descriptors are used for a full inference, which then uses the atomic
        # density for the calculation of the Ewald sum.
        self.atomic_density_sigma = None
        self.atomic_density_cutoff = None

        # Everything concerning the minterpy descriptors.
        self.minterpy_point_list = []
        self.minterpy_cutoff_cube_size = 0.0
        self.minterpy_polynomial_degree = 4
        self.minterpy_lp_norm = 2

    @property
    def use_z_splitting(self):
        """
        Control whether splitting across the z-axis is used.

        Default is True, since this gives descriptors compatible with
        QE, for total energy evaluation. However, setting this value to False
        can, e.g. in the LAMMPS case, improve performance. This is relevant
        for e.g. preprocessing.
        """
        return self._use_z_splitting

    @use_z_splitting.setter
    def use_z_splitting(self, value):
        if value is False:
            self.use_y_splitting = 0
        self._use_z_splitting = value

    @property
    def use_y_splitting(self):
        """
        Control whether a splitting in y-axis is used.

        This can only be used in conjunction with a z-splitting, and
        the option will ignored if z-splitting is disabled. Only has an
        effect for values larger then 1.
        """
        return self._number_y_planes

    @use_y_splitting.setter
    def use_y_splitting(self, value):
        if self.use_z_splitting is False:
            self._number_y_planes = 0
        else:
            if value == 1:
                self._number_y_planes = 0
            else:
                self._number_y_planes = value

    @property
    def bispectrum_cutoff(self):
        """Cut off radius for bispectrum calculation."""
        return self._rcutfac

    @bispectrum_cutoff.setter
    def bispectrum_cutoff(self, value):
        self._rcutfac = value
        self.atomic_density_cutoff = value

    @property
    def bispectrum_switchflag(self):
        """
        Switchflag for the bispectrum calculation.

        Can only be 1 or 0. If 1 (default), a switching function will be used
        to ensure that atomic contributions smoothly go to zero after a
        certain cutoff. If 0 (old default, which can be problematic in some
        instances), this is not done, which can lead to discontinuities.
        """
        return self._snap_switchflag

    @bispectrum_switchflag.setter
    def bispectrum_switchflag(self, value):
        _int_value = int(value)
        if _int_value == 0:
            self._snap_switchflag = value
        if _int_value > 0:
            self._snap_switchflag = 1

    def _update_mpi(self, new_mpi):
        """
        Propagate new MPI setting to parameter subclasses.

        Also deletes old inputs files that are no longer valid.

        Parameters
        ----------
        new_mpi : bool
            New MPI setting.
        """
        self._configuration["mpi"] = new_mpi

        # There may have been a serial or parallel run before that is now
        # no longer valid.
        self.custom_lammps_compute_file = ""


class ParametersTargets(ParametersBase):
    """
    Parameters necessary for calculating/parsing output quantites.

    Attributes
    ----------
    target_type : string
        Number of points in the energy grid that is used to calculate the
        (L)DOS.

    ldos_gridsize : int or list
        Gridsize of the LDOS. Can either be an int or a list of ints,
        in which case splitting of the (L)DOS along the energy axis is assumed.
        Note that this splitting feature is currently experimental and the
        interface may change in the future. Further, if this type of splitting
        is used, please make sure that ldos_gridsize, ldos_gridspacing_ev
        and ldos_gridoffset_ev are lists of the same length.

    ldos_gridspacing_ev: float or list
        Gridspacing of the energy grid the (L)DOS is evaluated on [eV].
        Can either be a float or a list of floats, in which case splitting of
        the (L)DOS along the energy axis is assumed.
        Note that this splitting feature is currently experimental and the
        interface may change in the future. Further, if this type of splitting
        is used, please make sure that ldos_gridsize, ldos_gridspacing_ev
        and ldos_gridoffset_ev are lists of the same length.

    ldos_gridoffset_ev: float or list
        Lowest energy value on the (L)DOS energy grid [eV].
        Can either be a float or a list of floats, in which case splitting of
        the (L)DOS along the energy axis is assumed.
        Note that this splitting feature is currently experimental and the
        interface may change in the future. Further, if this type of splitting
        is used, please make sure that ldos_gridsize, ldos_gridspacing_ev
        and ldos_gridoffset_ev are lists of the same length.

    pseudopotential_path : string
        Path at which pseudopotentials are located (for TEM).

    rdf_parameters : dict
        Parameters for calculating the radial distribution function(RDF).
        The RDF can directly be calculated via a function call, but if it is
        calculated e.g. during a MD or MC run, these parameters will control
        how. The following keywords are recognized:

        number_of_bins : int
            Number of bins used to create the histogram.

        rMax : float
            Radius up to which to calculate the RDF. None by default; this
            is the suggested behavior, as MALA will then on its own calculate
            the maximum radius up until which the calculation of the RDF is
            indisputably physically meaningful. Larger radii may be specified,
            e.g. for a Fourier transformation to calculate the static structure
            factor.

    tpcf_parameters : dict
        Parameters for calculating the three particle correlation function
        (TPCF).
        The TPCF can directly be calculated via a function call, but if it is
        calculated e.g. during a MD or MC run, these parameters will control
        how. The following keywords are recognized:

        number_of_bins : int
            Number of bins used to create the histogram.

        rMax : float
            Radius up to which to calculate the TPCF. If None, MALA will
            determine the maximum radius for which the TPCF is indisputably
            defined. Be advised - this may come at increased computational
            cost.

    ssf_parameters : dict
        Parameters for calculating the static structure factor
        (SSF).
        The SSF can directly be calculated via a function call, but if it is
        calculated e.g. during a MD or MC run, these parameters will control
        how. The following keywords are recognized:

        number_of_bins : int
            Number of bins used to create the histogram.

        kMax : float
            Maximum wave vector up to which to calculate the SSF.

    assume_two_dimensional : bool
        If True, the total energy calculations will be performed without
        periodic boundary conditions in z-direction, i.e., the cell will
        be truncated in the z-direction. NOTE: This parameter may be
        moved up to a global parameter, depending on whether descriptor
        calculation may benefit from it.
    """

    def __init__(self):
        super(ParametersTargets, self).__init__()
        self.target_type = "LDOS"
        self.ldos_gridsize = 0
        self.ldos_gridspacing_ev = 0
        self.ldos_gridoffset_ev = 0
        self.restrict_targets = "zero_out_negative"
        self.pseudopotential_path = None
        self.rdf_parameters = {"number_of_bins": 500, "rMax": "mic"}
        self.tpcf_parameters = {"number_of_bins": 20, "rMax": "mic"}
        self.ssf_parameters = {"number_of_bins": 100, "kMax": 12.0}
<<<<<<< HEAD
        self.delta_forces = 0.001
=======
        self.assume_two_dimensional = False
>>>>>>> f481cd5a

    @property
    def restrict_targets(self):
        """
        Control if and how targets are restricted to physical values.

        Can be "zero_out_negative", i.e. all negative values are set to zero
        or "absolute_values", i.e. all negative values are multiplied by -1.
        """
        return self._restrict_targets

    @restrict_targets.setter
    def restrict_targets(self, value):
        if value != "zero_out_negative" and value != "absolute_values":
            self._restrict_targets = None
        else:
            self._restrict_targets = value


class ParametersData(ParametersBase):
    """
    Parameters necessary for loading and preprocessing data.

    Attributes
    ----------
    snapshot_directories_list : list
        A list of all added snapshots.

    data_splitting_type : string
        Specify how the data for validation, test and training is splitted.
        Currently the only supported option is by_snapshot,
        which splits the data by snapshot boundaries. It is also the default.

    input_rescaling_type : string
        Specifies how input quantities are normalized.
        Options:

            - "None": No scaling is applied.
            - "standard": Standardization (Scale to mean 0,
              standard deviation 1) is applied to the entire array.
            - "minmax": Min-Max scaling (Scale to be in range 0...1) is applied
              to the entire array.
            - "feature-wise-standard": Standardization (Scale to mean 0,
              standard deviation 1) is applied to each feature dimension
              individually.
              I.e., if your training data has dimensions (d,f), then each
              of the f columns with d entries is scaled indiviually.
            - "feature-wise-minmax": Min-Max scaling (Scale to be in range
              0...1) is applied to each feature dimension individually.
              I.e., if your training data has dimensions (d,f), then each
              of the f columns with d entries is scaled indiviually.
            - "normal": (DEPRECATED) Old name for "minmax".
            - "feature-wise-normal": (DEPRECATED) Old name for
              "feature-wise-minmax"

    output_rescaling_type : string
        Specifies how output quantities are normalized.
        Options:

            - "None": No scaling is applied.
            - "standard": Standardization (Scale to mean 0,
              standard deviation 1) is applied to the entire array.
            - "minmax": Min-Max scaling (Scale to be in range 0...1) is applied
              to the entire array.
            - "feature-wise-standard": Standardization (Scale to mean 0,
              standard deviation 1) is applied to each feature dimension
              individually.
              I.e., if your training data has dimensions (d,f), then each
              of the f columns with d entries is scaled indiviually.
            - "feature-wise-minmax": Min-Max scaling (Scale to be in range
              0...1) is applied to each feature dimension individually.
              I.e., if your training data has dimensions (d,f), then each
              of the f columns with d entries is scaled indiviually.
            - "normal": (DEPRECATED) Old name for "minmax".
            - "feature-wise-normal": (DEPRECATED) Old name for
              "feature-wise-minmax"

    use_lazy_loading : bool
        If True, data is lazily loaded, i.e. only the snapshots that are
        currently needed will be kept in memory. This greatly reduces memory
        demands, but adds additional computational time.

    use_lazy_loading_prefetch : bool
        If True, will use alternative lazy loading path with prefetching
        for higher performance

    use_fast_tensor_data_set : bool
        If True, then the new, fast TensorDataSet implemented by Josh Romero
        will be used.

    shuffling_seed : int
        If not None, a seed that will be used to make the shuffling of the data
        in the DataShuffler class deterministic.
    """

    def __init__(self):
        super(ParametersData, self).__init__()
        self.snapshot_directories_list = []
        self.data_splitting_type = "by_snapshot"
        self.input_rescaling_type = "None"
        self.output_rescaling_type = "None"
        self.use_lazy_loading = False
        self.use_lazy_loading_prefetch = False
        self.use_fast_tensor_data_set = False
        self.shuffling_seed = None


class ParametersRunning(ParametersBase):
    """
    Parameters needed for network runs (train, test or inference).

    Some of these parameters only apply to either the train or test or
    inference case.

    Attributes
    ----------
    optimizer : string
        Optimizer to be used. Supported options at the moment:
            - SGD: Stochastic gradient descent.
            - Adam: Adam Optimization Algorithm

    learning_rate : float
        Learning rate for chosen optimization algorithm. Default: 0.5.

    max_number_epochs : int
        Maximum number of epochs to train for. Default: 100.

    mini_batch_size : int
        Size of the mini batch for the optimization algorihm. Default: 10.

    early_stopping_epochs : int
        Number of epochs the validation accuracy is allowed to not improve by
        at leastearly_stopping_threshold, before we terminate. If 0, no
        early stopping is performed. Default: 0.

    early_stopping_threshold : float
        Minimum fractional reduction in validation loss required to avoid
        early stopping, e.g. a value of 0.05 means that validation loss must
        decrease by 5% within early_stopping_epochs epochs or the training
        will be stopped early. More explicitly,
        validation_loss < validation_loss_old * (1-early_stopping_threshold)
        or the patience counter goes up.
        Default: 0. Numbers bigger than 0 can make early stopping very
        aggresive, while numbers less than 0 make the trainer very forgiving
        of loss increase.

    learning_rate_scheduler : string
        Learning rate scheduler to be used. If not None, an instance of the
        corresponding pytorch class will be used to manage the learning rate
        schedule.
        Options:

            - None: No learning rate schedule will be used.
            - "ReduceLROnPlateau": The learning rate will be reduced when the
              validation loss is plateauing.

    learning_rate_decay : float
        Decay rate to be used in the learning rate (if the chosen scheduler
        supports that).
        Default: 0.1

    learning_rate_patience : int
        Patience parameter used in the learning rate schedule (how long the
        validation loss has to plateau before the schedule takes effect).
        Default: 0.

    num_workers : int
        Number of workers to be used for data loading.

    use_shuffling_for_samplers :
        If True, the training data will be shuffled in between epochs.
        If lazy loading is selected, then this shuffling will be done on
        a "by snapshot" basis.

    checkpoints_each_epoch : int
        If not 0, checkpoint files will be saved after each
        checkpoints_each_epoch epoch.

    checkpoint_name : string
        Name used for the checkpoints. Using this, multiple runs
        can be performed in the same directory.

    checkpoint_path : string
        Path where the checkpoints will be saved (and loaded from)

    run_name : string
        Name of the run used for logging.

    logging_dir : string
        Name of the folder that logging files will be saved to.

    logging_dir_append_date : bool
        If True, then upon creating logging files, these will be saved
        in a subfolder of logging_dir labelled with the starting date
        of the logging, to avoid having to change input scripts often.

    logger : string
        Name of the logger to be used.
        Currently supported are:

            - "tensorboard": Tensorboard logger.
            - "wandb": Weights and Biases logger.

    validation_metrics : list
        List of metrics to be used for validation. Default is ["ldos"].
        Possible options are:

            - "ldos": MSE of the LDOS.
            - "band_energy": Band energy.
            - "band_energy_actual_fe": Band energy computed with ground truth Fermi energy.
            - "total_energy": Total energy.
            - "total_energy_actual_fe": Total energy computed with ground truth Fermi energy.
            - "fermi_energy": Fermi energy.
            - "density": Electron density.
            - "density_relative": Rlectron density (MAPE).
            - "dos": Density of states.
            - "dos_relative": Density of states (MAPE).

    validate_on_training_data : bool
        Whether to validate on the training data as well. Default is False.

    validate_every_n_epochs : int
        Determines how often validation is performed. Default is 1.

    training_log_interval : int
        Determines how often detailed performance info is printed during
        training (only has an effect if the verbosity is high enough).

    profiler_range : list
        List with two entries determining with which batch/iteration number
         the CUDA profiler will start and stop profiling. Please note that
         this option only holds significance if the nsys profiler is used.

    inference_data_grid : list
        Grid dimensions used during inference. Typically, these are automatically
        determined by DFT reference data, and this parameter does not need to
        be set. Thus, this parameter mainly exists for debugging purposes.

    use_mixed_precision : bool
        If True, mixed precision computation (via AMP) will be used.

    l2_regularization : float
        Weight decay rate for NN optimizer.

    dropout : float
        Dropout rate for positional encoding in transformer net.
    """

    def __init__(self):
        super(ParametersRunning, self).__init__()
        self.optimizer = "Adam"
        self.learning_rate = 10 ** (-5)
        # self.learning_rate_embedding = 10 ** (-4)
        self.max_number_epochs = 100
        self.mini_batch_size = 10
        # self.snapshots_per_epoch = -1

        # self.l1_regularization = 0.0
        self.l2_regularization = 0.0
        self.dropout = 0.0
        # self.batch_norm = False
        # self.input_noise = 0.0

        self.early_stopping_epochs = 0
        self.early_stopping_threshold = 0
        self.learning_rate_scheduler = None
        self.learning_rate_decay = 0.1
        self.learning_rate_patience = 0
        self._during_training_metric = "ldos"
        self._after_training_metric = "ldos"
        # self.use_compression = False
        self.num_workers = 0
        self.use_shuffling_for_samplers = True
        self.checkpoints_each_epoch = 0
        # self.checkpoint_best_so_far = False
        self.checkpoint_name = "checkpoint_mala"
        self.checkpoint_path = "./"
        self.run_name = ""
        self.logging_dir = "./mala_logging"
        self.logging_dir_append_date = True
        self.logger = None
        self.validation_metrics = ["ldos"]
        self.validate_on_training_data = False
        self.validate_every_n_epochs = 1
        self.inference_data_grid = [0, 0, 0]
        self.use_mixed_precision = False
        self.use_graphs = False
        self.training_log_interval = 1000
        self.profiler_range = [1000, 2000]

    def _update_ddp(self, new_ddp):
        """
        Propagate new DDP setting to parameter subclasses.

        Also ensures only metrics are used which work with DDP.

        Parameters
        ----------
        new_ddp : bool
            New DDP setting.
        """
        super(ParametersRunning, self)._update_ddp(new_ddp)
        self.during_training_metric = self.during_training_metric
        self.after_training_metric = self.after_training_metric

    @property
    def during_training_metric(self):
        """
        Control the metric used during training.

        Metric for evaluated on the validation set during training.
        Default is "ldos", meaning that the regular loss on the LDOS will be
        used as a metric. Possible options are "band_energy" and
        "total_energy". For these, the band resp. total energy of the
        validation snapshots will be calculated and compared to the provided
        DFT results. Of these, the mean average error in eV/atom will be
        calculated.
        """
        return self._during_training_metric

    @during_training_metric.setter
    def during_training_metric(self, value):
        if value != "ldos":
            if self._configuration["ddp"]:
                raise Exception(
                    "Currently, MALA can only operate with the "
                    '"ldos" metric for ddp runs.'
                )
            if value not in self.validation_metrics:
                self.validation_metrics.append(value)
        self._during_training_metric = value

    @property
    def after_training_metric(self):
        """
        Get the metric used during training.

        Metric for evaluated on the validation and test set before and after
        training. Default is "LDOS", meaning that the regular loss on the LDOS
        will be used as a metric. Possible options are "band_energy" and
        "total_energy". For these, the band resp. total energy of the
        validation snapshots will be calculated and compared to the provided
        DFT results. Of these, the mean average error in eV/atom will be
        calculated.
        """
        return self._after_training_metric

    @after_training_metric.setter
    def after_training_metric(self, value):
        if value != "ldos":
            if self._configuration["ddp"]:
                raise Exception(
                    "Currently, MALA can only operate with the "
                    '"ldos" metric for ddp runs.'
                )
        self._after_training_metric = value

    @property
    def use_graphs(self):
        """
        Decide whether CUDA graphs are used during training.

        Doing so will improve performance, but CUDA graphs are only available
        from CUDA 11.0 upwards.
        """
        return self._use_graphs

    @use_graphs.setter
    def use_graphs(self, value):
        if value is True:
            if (
                self._configuration["gpu"] is False
                or torch.version.cuda is None
            ):
                parallel_warn("No CUDA or GPU found, cannot use CUDA graphs.")
                value = False
            else:
                if float(torch.version.cuda) < 11.0:
                    raise Exception(
                        "Cannot use CUDA graphs with a CUDA"
                        " version below 11.0"
                    )
        self._use_graphs = value


class ParametersHyperparameterOptimization(ParametersBase):
    """
    Hyperparameter optimization parameters.

    Attributes
    ----------
    direction : string
        Controls whether to minimize or maximize the loss function.
        Arguments are "minimize" and "maximize" respectively.

    n_trials : int
        Controls how many trials are performed (when using optuna).
        Default: 100.

    hlist : list
        List containing hyperparameters, that are then passed to optuna.
        Supported options so far include:

            - learning_rate (float): learning rate of the training algorithm
            - layer_activation_xxx (categorical): Activation function used for
              the feed forward network (see Netwok  parameters for supported
              activation functions). Note that _xxx is only so that optuna
              will differentiate between variables. No reordering is
              performed by the; the order depends on the order in the
              list. _xxx can be essentially anything. Please note further
              that you need to either only request one acitvation function
              (for all layers) or one for specifically for each layer.
            - ff_neurons_layer_xxx(int): Number of neurons per a layer. Note
              that _xxx is only so that optuna will differentiate between
              variables. No reordering is performed by MALA; the order
              depends on the order in the list. _xxx can be essentially
              anything.

        Users normally don't have to fill this list by hand, the hyperparamer
        optimizer provide interfaces for this task.


    hyper_opt_method : string
        Method used for hyperparameter optimization. Currently supported:

            - "optuna" : Use optuna for the hyperparameter optimization.
            - "oat" : Use orthogonal array tuning (currently limited to
              categorical hyperparemeters). Range analysis is
              currently done by simply choosing the lowest loss.
            - "naswot" : Using a NAS without training, based on jacobians.

    checkpoints_each_trial : int
        If not 0, checkpoint files will be saved after each
        checkpoints_each_trial trials. Currently, this only works with
        optuna.

    checkpoint_name : string
        Name used for the checkpoints. Using this, multiple runs
        can be performed in the same directory. Currently. this
        only works with optuna.

    study_name : string
        Name used for this study (in optuna#s storage). Necessary
        when operating with a RDB storage.

    rdb_storage : string
        Adress of the RDB storage to be used by optuna.

    rdb_storage_heartbeat : int
        Heartbeat interval for optuna (in seconds). Default is None.
        If not None and above 0, optuna will record the heartbeat of intervals.
        If no action on a RUNNING trial is recognized for longer then this
        interval, then this trial will be moved to FAILED. In distributed
        training, setting a heartbeat is currently the only way to achieve
        a precise number of trials:

        https://github.com/optuna/optuna/issues/1883

        For optuna versions below 2.8.0, larger heartbeat intervals are
        detrimental to performance and should be avoided:

        https://github.com/optuna/optuna/issues/2685

        For MALA, no evidence for decreased performance using smaller
        heartbeat values could be found. So if this is used, 1s is a reasonable
        value.

    number_training_per_trial : int
        Number of network trainings performed per trial. Default is 1,
        but it makes sense to choose a higher number, to exclude networks
        that performed by chance (good initilization). Naturally this impedes
        performance.

    trial_ensemble_evaluation : string
        Control how multiple trainings performed during a trial are evaluated.
        By default, simply "mean" is used. For smaller numbers of training
        per trial it might make sense to use "mean_std", which means that
        the mean of all metrics plus the standard deviation is used,
        as an estimate of the minimal accuracy to be expected. Currently,
        "mean" and "mean_std" are allowed.

    use_multivariate : bool
        If True, the optuna multivariate sampler is used. It is experimental
        since v2.2.0, but reported to perform very well.
        http://proceedings.mlr.press/v80/falkner18a.html

    naswot_pruner_cutoff : float
        If the surrogate loss algorithm is used as a pruner during a study,
        this cutoff determines which trials are neglected.

    pruner: string
        Pruner type to be used by optuna. Currently supported:

            - "multi_training": If multiple trainings are performed per
              trial, and one returns "inf" for the loss,
              no further training will be performed.
              Especially useful if used in conjunction
              with the band_energy metric.
            - "naswot": use the NASWOT algorithm as pruner

    naswot_pruner_batch_size : int
        Batch size for the NASWOT pruner

    number_bad_trials_before_stopping : int
        Only applies to optuna studies. If any integer above 0, then if no
        new best trial is found within number_bad_trials_before trials after
        the last one, the study will be stopped.

    sqlite_timeout : int
        Timeout for the SQLite backend of Optuna. This backend is officially
        not recommended because it is file based and can lead to errors;
        With a suitable timeout it can be used somewhat stable though and
        help in HPC settings.

    acsd_points : int
        Parameter of the ACSD HyperparamterOptimization scheme. Controls
        the number of point-pairs which are used to compute the ACSD.
        An array of acsd_points*acsd_points will be computed, i.e., if
        acsd_points=100, 100 points will be drawn at random, and thereafter
        each of these 100 points will be compared with a new, random set
        of 100 points, leading to 10000 points in total for the calculation
        of the ACSD.
    """

    def __init__(self):
        super(ParametersHyperparameterOptimization, self).__init__()
        self.direction = "minimize"
        self.n_trials = 100
        self.hlist = []
        self.hyper_opt_method = "optuna"
        self.checkpoints_each_trial = 0
        self.checkpoint_name = "checkpoint_mala_ho"
        self.study_name = None
        self.rdb_storage = None
        self.rdb_storage_heartbeat = None
        self.number_training_per_trial = 1
        self.trial_ensemble_evaluation = "mean"
        self.use_multivariate = True
        self.naswot_pruner_cutoff = 0
        self.pruner = None
        self.naswot_pruner_batch_size = 0
        self.number_bad_trials_before_stopping = None
        self.sqlite_timeout = 600

        # For accelerated hyperparameter optimization.
        self.acsd_points = 100
        self.mutual_information_points = 20000

    @property
    def rdb_storage_heartbeat(self):
        """Control whether a heartbeat is used for distributed optuna runs."""
        return self._rdb_storage_heartbeat

    @rdb_storage_heartbeat.setter
    def rdb_storage_heartbeat(self, value):
        if value == 0:
            self._rdb_storage_heartbeat = None
        else:
            self._rdb_storage_heartbeat = value

    @property
    def number_training_per_trial(self):
        """Control how many trainings are run per optuna trial."""
        return self._number_training_per_trial

    @number_training_per_trial.setter
    def number_training_per_trial(self, value):
        if value < 1:
            self._number_training_per_trial = 1
        else:
            self._number_training_per_trial = value

    @property
    def trial_ensemble_evaluation(self):
        """
        Control how multiple trainings performed during a trial are evaluated.

        By default, simply "mean" is used. For smaller numbers of training
        per trial it might make sense to use "mean_std", which means that
        the mean of all metrics plus the standard deviation is used,
        as an estimate of the minimal accuracy to be expected. Currently,
        "mean" and "mean_std" are allowed.
        """
        return self._trial_ensemble_evaluation

    @trial_ensemble_evaluation.setter
    def trial_ensemble_evaluation(self, value):
        if value != "mean" and value != "mean_std":
            self._trial_ensemble_evaluation = "mean"
        else:
            self._trial_ensemble_evaluation = value

    def show(self, indent=""):
        """
        Print name and values of all attributes of this object.

        Parameters
        ----------
        indent : string
            The indent used in the list with which the parameter
            shows itself.

        """
        for v in vars(self):
            if v != "_configuration":
                if v != "hlist":
                    if v[0] == "_":
                        printout(
                            indent + "%-15s: %s" % (v[1:], getattr(self, v)),
                            min_verbosity=0,
                        )
                    else:
                        printout(
                            indent + "%-15s: %s" % (v, getattr(self, v)),
                            min_verbosity=0,
                        )
                if v == "hlist":
                    i = 0
                    for hyp in self.hlist:
                        printout(
                            indent
                            + "%-15s: %s"
                            % ("hyperparameter #" + str(i), hyp.name),
                            min_verbosity=0,
                        )
                        i += 1


class ParametersDataGeneration(ParametersBase):
    """
    All parameters to help with data generation.

    Attributes
    ----------
    trajectory_analysis_denoising_width : int
        The distance metric is denoised prior to analysis using a certain
        width. This should be adjusted if there is reason to believe
        the trajectory will be noise for some reason.

    trajectory_analysis_below_average_counter : int
        Number of time steps that have to consecutively below the average
        of the distance metric curve, before we consider the trajectory
        to be equilibrated.
        Usually does not have to be changed.

    trajectory_analysis_estimated_equilibrium : float
        The analysis of the trajectory builds on the assumption that at some
        point of the trajectory, the system is equilibrated.
        For this, we need to provide the fraction of the trajectory (counted
        from the end). Usually, 10% is a fine assumption. This value usually
        does not need to be changed.

    trajectory_analysis_correlation_metric_cutoff : float
        Cutoff value to be used when sampling uncorrelated snapshots
        during trajectory analysis. If negative, a value will be determined
        numerically. This value is a cutoff for the minimum euclidean distance
        between any two ions in two subsequent ionic configurations.

    trajectory_analysis_temperature_tolerance_percent : float
        Maximum deviation of temperature between snapshot and desired
        temperature for snapshot to be considered for DFT calculation
        (in percent)

    local_psp_path : string
        Path to where the local pseudopotential is stored (for OF-DFT-MD).

    local_psp_name : string
        Name of the local pseudopotential (for OF-DFT-MD).

    ofdft_timestep : int
        Timestep of the OF-DFT-MD simulation.

    ofdft_number_of_timesteps : int
        Number of timesteps for the OF-DFT-MD simulation.

    ofdft_temperature : float
        Temperature at which to perform the OF-DFT-MD simulation.

    ofdft_kedf : string
        Kinetic energy functional to be used for the OF-DFT-MD simulation.

    ofdft_friction : float
        Friction to be added for the Langevin dynamics in the OF-DFT-MD run.
    """

    def __init__(self):
        super(ParametersDataGeneration, self).__init__()
        self.trajectory_analysis_denoising_width = 100
        self.trajectory_analysis_below_average_counter = 50
        self.trajectory_analysis_estimated_equilibrium = 0.1
        self.trajectory_analysis_correlation_metric_cutoff = -0.1
        self.trajectory_analysis_temperature_tolerance_percent = 1
        self.local_psp_path = None
        self.local_psp_name = None
        self.ofdft_timestep = 0
        self.ofdft_number_of_timesteps = 0
        self.ofdft_temperature = 0
        self.ofdft_kedf = "WT"
        self.ofdft_friction = 0.1


class Parameters:
    """
    All parameter MALA needs to perform its various tasks.

    Attributes
    ----------
    comment : string
        Characterizes a set of parameters (e.g. "experiment_ddmmyy").

    network : ParametersNetwork
        Contains all parameters necessary for constructing a neural network.

    descriptors : ParametersDescriptors
        Contains all parameters necessary for calculating/parsing descriptors.

    targets : ParametersTargets
        Contains all parameters necessary for calculating/parsing output
        quantites.

    data : ParametersData
        Contains all parameters necessary for loading and preprocessing data.

    running : ParametersRunning
        Contains parameters needed for network runs (train, test or inference).

    hyperparameters : ParametersHyperparameterOptimization
        Parameters used for hyperparameter optimization.

    manual_seed: int
        If not none, this value is used as manual seed for the neural networks.
        Can be used to make experiments comparable. Default: None.

    datageneration : ParametersDataGeneration
        Parameters used for data generation routines.
    """

    def __init__(self):
        self.comment = ""

        # Parameters subobjects.
        self.network = ParametersNetwork()
        self.descriptors = ParametersDescriptors()
        self.targets = ParametersTargets()
        self.data = ParametersData()
        self.running = ParametersRunning()
        self.hyperparameters = ParametersHyperparameterOptimization()
        self.datageneration = ParametersDataGeneration()

        # Attributes.
        self.manual_seed = None

        # Properties
        self.use_gpu = False
        self.use_ddp = False
        self.use_mpi = False
        self.verbosity = 1
        self.device = "cpu"
        self.openpmd_configuration = {}
        # TODO: Maybe as a percentage? Feature dimensions can be quite
        # different.
        self.openpmd_granularity = 1
        self.use_lammps = True
        self.use_atomic_density_formula = False

    @property
    def openpmd_granularity(self):
        """
        Adjust the memory overhead of the OpenPMD interface.

        Smallest possible value is 1, meaning smallest memory footprint
        and slowest I/O. Higher values will introduce some memory penalty,
        but offer greater speed.
        The maximum level is the feature dimension of your data set, if
        you choose a value larger than this feature dimension, it will
        automatically be set to the feature dimension upon loading.
        """
        return self._openpmd_granularity

    @openpmd_granularity.setter
    def openpmd_granularity(self, value):
        if value < 1:
            value = 1
        self._openpmd_granularity = value
        self.network._update_openpmd_granularity(self._openpmd_granularity)
        self.descriptors._update_openpmd_granularity(self._openpmd_granularity)
        self.targets._update_openpmd_granularity(self._openpmd_granularity)
        self.data._update_openpmd_granularity(self._openpmd_granularity)
        self.running._update_openpmd_granularity(self._openpmd_granularity)
        self.hyperparameters._update_openpmd_granularity(
            self._openpmd_granularity
        )

    @property
    def verbosity(self):
        """
        Control the level of output for MALA.

        The following options are available:

            - 0: "low", only essential output will be printed
            - 1: "medium", most diagnostic output will be printed. (Default)
            - 2: "high", all information will be printed.


        """
        return self._verbosity

    @verbosity.setter
    def verbosity(self, value):
        self._verbosity = value
        set_current_verbosity(value)

    @property
    def use_gpu(self):
        """Control whether a GPU is used (provided there is one)."""
        return self._use_gpu

    @use_gpu.setter
    def use_gpu(self, value):
        if value is False:
            self._use_gpu = False
        else:
            if torch.cuda.is_available():
                self._use_gpu = True
            else:
                parallel_warn(
                    "GPU requested, but no GPU found. MALA will "
                    "operate with CPU only."
                )
        if self._use_gpu and self.use_lammps:
            printout(
                "Enabling atomic density formula because LAMMPS and GPU "
                "are used."
            )
            self.use_atomic_density_formula = True

        # Invalidate, will be updated in setter.
        self.device = None
        self.network._update_gpu(self.use_gpu)
        self.descriptors._update_gpu(self.use_gpu)
        self.targets._update_gpu(self.use_gpu)
        self.data._update_gpu(self.use_gpu)
        self.running._update_gpu(self.use_gpu)
        self.hyperparameters._update_gpu(self.use_gpu)

    @property
    def use_ddp(self):
        """Control whether ddp is used for parallel training."""
        return self._use_ddp

    @use_ddp.setter
    def use_ddp(self, value):
        if value:
            if self.verbosity > 1:
                print("Initializing torch.distributed.")
            # JOSHR:
            # We start up torch distributed here. As is fairly standard
            # convention, we get the rank and world size arguments via
            # environment variables (RANK, WORLD_SIZE). In addition to
            # those variables, LOCAL_RANK, MASTER_ADDR and MASTER_PORT
            # should be set.
            rank = int(os.environ.get("RANK"))
            world_size = int(os.environ.get("WORLD_SIZE"))

            dist.init_process_group("nccl", rank=rank, world_size=world_size)

        set_ddp_status(value)
        # Invalidate, will be updated in setter.
        self.device = None
        self._use_ddp = value
        self.network._update_ddp(self.use_ddp)
        self.descriptors._update_ddp(self.use_ddp)
        self.targets._update_ddp(self.use_ddp)
        self.data._update_ddp(self.use_ddp)
        self.running._update_ddp(self.use_ddp)
        self.hyperparameters._update_ddp(self.use_ddp)

    @property
    def device(self):
        """Get the device used by MALA. Read-only."""
        return self._device

    @device.setter
    def device(self, value):
        device_id = get_local_rank()
        if self.use_gpu:
            self._device = "cuda:" f"{device_id}"
        else:
            self._device = "cpu"
        self.network._update_device(self._device)
        self.descriptors._update_device(self._device)
        self.targets._update_device(self._device)
        self.data._update_device(self._device)
        self.running._update_device(self._device)
        self.hyperparameters._update_device(self._device)

    @property
    def use_mpi(self):
        """Control whether MPI is used for paralle inference."""
        return self._use_mpi

    @use_mpi.setter
    def use_mpi(self, value):
        set_mpi_status(value)

        # Invalidate, will be updated in setter.
        self.device = None
        self._use_mpi = value
        self.network._update_mpi(self.use_mpi)
        self.descriptors._update_mpi(self.use_mpi)
        self.targets._update_mpi(self.use_mpi)
        self.data._update_mpi(self.use_mpi)
        self.running._update_mpi(self.use_mpi)
        self.hyperparameters._update_mpi(self.use_mpi)

    @property
    def openpmd_configuration(self):
        """
        Provide a .toml or .json formatted string to configure OpenPMD.

        To load a configuration from a file, add an "@" in front of the file
        name and put the resulting string here. OpenPMD will then load
        the file. For further details, see the OpenPMD documentation.
        """
        return self._openpmd_configuration

    @openpmd_configuration.setter
    def openpmd_configuration(self, value):
        self._openpmd_configuration = value
        self.network._update_openpmd_configuration(self.openpmd_configuration)
        self.descriptors._update_openpmd_configuration(
            self.openpmd_configuration
        )
        self.targets._update_openpmd_configuration(self.openpmd_configuration)
        self.data._update_openpmd_configuration(self.openpmd_configuration)
        self.running._update_openpmd_configuration(self.openpmd_configuration)
        self.hyperparameters._update_openpmd_configuration(
            self.openpmd_configuration
        )

    @property
    def use_lammps(self):
        """Control whether to use LAMMPS for descriptor calculation."""
        return self._use_lammps

    @use_lammps.setter
    def use_lammps(self, value):
        self._use_lammps = value
        if self.use_gpu and value:
            printout(
                "Enabling atomic density formula because LAMMPS and GPU "
                "are used."
            )
            self.use_atomic_density_formula = True
        self.network._update_lammps(self.use_lammps)
        self.descriptors._update_lammps(self.use_lammps)
        self.targets._update_lammps(self.use_lammps)
        self.data._update_lammps(self.use_lammps)
        self.running._update_lammps(self.use_lammps)
        self.hyperparameters._update_lammps(self.use_lammps)

    @property
    def use_atomic_density_formula(self):
        """Control whether to use the atomic density formula.

        This formula uses as a Gaussian representation of the atomic density
        to calculate the structure factor and with it, the Ewald energy
        and parts of the exchange-correlation energy. By using it, one can
        go from N^2 to NlogN scaling, and offloads most of the computational
        overhead of energy calculation from QE to LAMMPS. This is beneficial
        since LAMMPS can benefit from GPU acceleration (QE GPU acceleration
        is not used in the portion of the QE code MALA employs). If set
        to True, this means MALA will perform another LAMMPS calculation
        during inference. The hyperparameters for this atomic density
        calculation are set via the parameters.descriptors object.
        Default is False, except for when both use_gpu and use_lammps
        are True, in which case this value will be set to True as well.
        """
        return self._use_atomic_density_formula

    @use_atomic_density_formula.setter
    def use_atomic_density_formula(self, value):
        self._use_atomic_density_formula = value

        self.network._update_atomic_density_formula(
            self.use_atomic_density_formula
        )
        self.descriptors._update_atomic_density_formula(
            self.use_atomic_density_formula
        )
        self.targets._update_atomic_density_formula(
            self.use_atomic_density_formula
        )
        self.data._update_atomic_density_formula(
            self.use_atomic_density_formula
        )
        self.running._update_atomic_density_formula(
            self.use_atomic_density_formula
        )
        self.hyperparameters._update_atomic_density_formula(
            self.use_atomic_density_formula
        )

    def show(self):
        """Print name and values of all attributes of this object."""
        printout(
            "--- " + self.__doc__.split("\n")[1] + " ---", min_verbosity=0
        )

        # Two for-statements so that global parameters are shown on top.
        for v in vars(self):
            if isinstance(getattr(self, v), ParametersBase):
                pass
            else:
                if v[0] == "_":
                    printout(
                        "%-15s: %s" % (v[1:], getattr(self, v)),
                        min_verbosity=0,
                    )
                else:
                    printout(
                        "%-15s: %s" % (v, getattr(self, v)), min_verbosity=0
                    )
        for v in vars(self):
            if isinstance(getattr(self, v), ParametersBase):
                parobject = getattr(self, v)
                printout(
                    "--- " + parobject.__doc__.split("\n")[1] + " ---",
                    min_verbosity=0,
                )
                parobject.show("\t")

    def save(self, filename, save_format="json"):
        """
        Save the Parameters object to a file.

        Parameters
        ----------
        filename : string
            File to which the parameters will be saved to.

        save_format : string
            File format which is used for parameter saving.
            Currently only supported file format is "pickle".

        """
        if get_rank() != 0:
            return

        if save_format == "pickle":
            if filename[-3:] != "pkl":
                filename += ".pkl"
            with open(filename, "wb") as handle:
                pickle.dump(self, handle, protocol=4)
        elif save_format == "json":
            if filename[-4:] != "json":
                filename += ".json"
            json_dict = {}
            members = inspect.getmembers(
                self, lambda a: not (inspect.isroutine(a))
            )

            # Two for loops so global properties enter the dict first.
            for member in members:
                # Filter out all private members, builtins, etc.
                if member[0][0] != "_" and member[0] != "device":
                    if isinstance(member[1], ParametersBase):
                        pass
                    else:
                        json_dict[member[0]] = member[1]
            for member in members:
                # Filter out all private members, builtins, etc.
                if member[0][0] != "_":
                    if isinstance(member[1], ParametersBase):
                        # All the subclasses have to provide this function.
                        member[1]: ParametersBase  # type: ignore
                        json_dict[member[0]] = member[1].to_json()
            with open(filename, "w", encoding="utf-8") as f:
                json.dump(json_dict, f, ensure_ascii=False, indent=4)

        else:
            raise Exception("Unsupported parameter save format.")

    def save_as_pickle(self, filename):
        """
        Save the Parameters object to a pickle file.

        Parameters
        ----------
        filename : string
            File to which the parameters will be saved to.

        """
        self.save(filename, save_format="pickle")

    def save_as_json(self, filename):
        """
        Save the Parameters object to a json file.

        Parameters
        ----------
        filename : string
            File to which the parameters will be saved to.

        """
        self.save(filename, save_format="json")

    def optuna_singlenode_setup(self, wait_time=0):
        """
        Set up device and parallelization parameters for Optuna+MPI.

        This only needs to be called if multiple MPI ranks are used on
        one node to run Optuna. Optuna itself does NOT communicate via MPI.
        Thus, if we allocate e.g. one node with 4 GPUs and start 4 jobs,
        3 of those jobs will fail, because currently, we instantiate the
        cuda devices based on MPI ranks. This functions sets everything
        up properly. This of course requires MPI.
        This may be a bit hacky, but it lets us use one script and one
        MPI command to launch x GPU backed jobs on any node with x GPUs.

        Parameters
        ----------
        wait_time : int
            If larger than 0, then all processes will wait this many seconds
            times their rank number after this routine before proceeding.
            This can be useful when using a file based distribution algorithm.
        """
        # We first "trick" the parameters object to assume MPI and GPUs
        # are used. That way we get the right device.
        self.use_gpu = True
        self.use_mpi = True
        device_temp = self.device
        sleep(get_rank() * wait_time)

        # Now we can turn of MPI and set the device manually.
        self.use_mpi = False
        self._device = device_temp
        self.network._update_device(device_temp)
        self.descriptors._update_device(device_temp)
        self.targets._update_device(device_temp)
        self.data._update_device(device_temp)
        self.running._update_device(device_temp)
        self.hyperparameters._update_device(device_temp)

    @classmethod
    def load_from_file(
        cls, file, save_format="json", no_snapshots=False, force_no_ddp=False
    ):
        """
        Load a Parameters object from a file.

        Parameters
        ----------
        file : string or ZipExtFile
            File to which the parameters will be saved to.

        save_format : string
            File format which is used for parameter saving.
            Currently only supported file format is "pickle".

        no_snapshots : bool
            If True, than the snapshot list will be emptied. Useful when
            performing inference/testing after training a network.

        Returns
        -------
        loaded_parameters : Parameters
            The loaded Parameters object.

        """
        if save_format == "pickle":
            if isinstance(file, str):
                loaded_parameters = pickle.load(open(file, "rb"))
            else:
                loaded_parameters = pickle.load(file)
            if no_snapshots is True:
                loaded_parameters.data.snapshot_directories_list = []
        elif save_format == "json":
            if isinstance(file, str):
                json_dict = json.load(open(file, encoding="utf-8"))
            else:
                json_dict = json.load(file)

            loaded_parameters = cls()
            for key in json_dict:
                if (
                    isinstance(json_dict[key], dict)
                    and key != "openpmd_configuration"
                ):
                    # These are the other parameter classes.
                    sub_parameters = globals()[
                        json_dict[key]["_parameters_type"]
                    ].from_json(json_dict[key])
                    setattr(loaded_parameters, key, sub_parameters)

                    # Backwards compatability:
                    if key == "descriptors":
                        if (
                            "use_atomic_density_energy_formula"
                            in json_dict[key]
                        ):
                            loaded_parameters.use_atomic_density_formula = (
                                json_dict[key][
                                    "use_atomic_density_energy_formula"
                                ]
                            )

            # We iterate a second time, to set global values, so that they
            # are properly forwarded.
            for key in json_dict:
                if (
                    not isinstance(json_dict[key], dict)
                    or key == "openpmd_configuration"
                ):
                    if key == "use_ddp" and force_no_ddp is True:
                        setattr(loaded_parameters, key, False)
                    else:
                        setattr(loaded_parameters, key, json_dict[key])
            if no_snapshots is True:
                loaded_parameters.data.snapshot_directories_list = []
            # Backwards compatability: since the transfer of old property
            # to new property happens _before_ all children descriptor classes
            # are instantiated, it is not properly propagated. Thus, we
            # simply have to set it to its own value again.
            loaded_parameters.use_atomic_density_formula = (
                loaded_parameters.use_atomic_density_formula
            )
        else:
            raise Exception("Unsupported parameter save format.")

        return loaded_parameters

    @classmethod
    def load_from_pickle(cls, file, no_snapshots=False):
        """
        Load a Parameters object from a pickle file.

        Parameters
        ----------
        file : string or ZipExtFile
            File to which the parameters will be saved to.

        no_snapshots : bool
            If True, than the snapshot list will be emptied. Useful when
            performing inference/testing after training a network.

        Returns
        -------
        loaded_parameters : Parameters
            The loaded Parameters object.

        """
        return Parameters.load_from_file(
            file, save_format="pickle", no_snapshots=no_snapshots
        )

    @classmethod
    def load_from_json(cls, file, no_snapshots=False, force_no_ddp=False):
        """
        Load a Parameters object from a json file.

        Parameters
        ----------
        file : string or ZipExtFile
            File to which the parameters will be saved to.

        no_snapshots : bool
            If True, than the snapshot list will be emptied. Useful when
            performing inference/testing after training a network.

        Returns
        -------
        loaded_parameters : Parameters
            The loaded Parameters object.

        """
        return Parameters.load_from_file(
            file,
            save_format="json",
            no_snapshots=no_snapshots,
            force_no_ddp=force_no_ddp,
        )<|MERGE_RESOLUTION|>--- conflicted
+++ resolved
@@ -698,11 +698,8 @@
         self.rdf_parameters = {"number_of_bins": 500, "rMax": "mic"}
         self.tpcf_parameters = {"number_of_bins": 20, "rMax": "mic"}
         self.ssf_parameters = {"number_of_bins": 100, "kMax": 12.0}
-<<<<<<< HEAD
         self.delta_forces = 0.001
-=======
         self.assume_two_dimensional = False
->>>>>>> f481cd5a
 
     @property
     def restrict_targets(self):
