--- conflicted
+++ resolved
@@ -103,15 +103,13 @@
             If not None, the array to save the data into.
             The array has to be 4-dimensional.
 
-<<<<<<< HEAD
         selection_mask : None or [boolean]
             If None, entire snapshot is loaded, else it is used as a
             mask to select which examples are loaded
 
-=======
+
         reshape : bool
             If True, the loaded 4D array will be reshaped into a 2D array.
->>>>>>> 13146e13
 
         Returns
         -------
