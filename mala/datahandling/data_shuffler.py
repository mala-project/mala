"""Mixes data between snapshots for improved lazy-loading training."""
import os

import numpy as np

import mala
from mala.common.parameters import ParametersData, Parameters, DEFAULT_NP_DATA_DTYPE
from mala.common.parallelizer import printout
from mala.common.physical_data import PhysicalData
from mala.datahandling.data_handler_base import DataHandlerBase
from mala.common.parallelizer import get_comm


class DataShuffler(DataHandlerBase):
    """
    Mixes data between snapshots for improved lazy-loading training.

    This is a DISK operation - new, shuffled snapshots will be created on disk.

    Parameters
    ----------
    parameters : mala.common.parameters.Parameters
        Parameters used to create the data handling object.

    descriptor_calculator : mala.descriptors.descriptor.Descriptor
        Used to do unit conversion on input data. If None, then one will
        be created by this class.

    target_calculator : mala.targets.target.Target
        Used to do unit conversion on output data. If None, then one will
        be created by this class.
    """

    def __init__(self, parameters: Parameters, target_calculator=None,
                 descriptor_calculator=None):
        super(DataShuffler, self).__init__(parameters,
                                           target_calculator=target_calculator,
                                           descriptor_calculator=
                                           descriptor_calculator)
        if self.descriptor_calculator.parameters.descriptors_contain_xyz:
            printout("Disabling XYZ-cutting from descriptor data for "
                     "shuffling. If needed, please re-enable afterwards.")
            self.descriptor_calculator.parameters.descriptors_contain_xyz = \
                False

    def add_snapshot(self, input_file, input_directory,
                     output_file, output_directory,
                     snapshot_type="numpy"):
        """
        Add a snapshot to the data pipeline.

        Parameters
        ----------
        input_file : string
            File with saved numpy input array.

        input_directory : string
            Directory containing input_npy_directory.

        output_file : string
            File with saved numpy output array.

        output_directory : string
            Directory containing output_npy_file.

        snapshot_type : string
            Either "numpy" or "openpmd" based on what kind of files you
            want to operate on.
        """
        super(DataShuffler, self).\
            add_snapshot(input_file, input_directory,
                         output_file, output_directory,
                         add_snapshot_as="te",
                         output_units="None", input_units="None",
                         calculation_output_file="",
                         snapshot_type=snapshot_type)

    def __shuffle_numpy(self, number_of_new_snapshots, shuffle_dimensions,
                        descriptor_save_path, save_name, target_save_path,
                        permutations, file_ending):
        # Load the data (via memmap).
        descriptor_data = []
        target_data = []
        for idx, snapshot in enumerate(self.parameters.
                                       snapshot_directories_list):
            # TODO: Use descriptor and target calculator for this.
            descriptor_data.append(np.load(os.path.join(snapshot.
                                                        input_npy_directory,
                                                        snapshot.input_npy_file),
                                           mmap_mode="r"))
            target_data.append(np.load(os.path.join(snapshot.
                                                    output_npy_directory,
                                                    snapshot.output_npy_file),
                                       mmap_mode="r"))

        # Do the actual shuffling.
        for i in range(0, number_of_new_snapshots):
            new_descriptors = np.zeros((int(np.prod(shuffle_dimensions)),
                                        self.input_dimension),
                                       dtype=DEFAULT_NP_DATA_DTYPE)
            new_targets = np.zeros((int(np.prod(shuffle_dimensions)),
                                    self.output_dimension),
                                   dtype=DEFAULT_NP_DATA_DTYPE)
            last_start = 0
            descriptor_name = os.path.join(descriptor_save_path,
                                           save_name.replace("*", str(i)))
            target_name = os.path.join(target_save_path,
                                       save_name.replace("*", str(i)))

            # Each new snapshot gets an number_of_new_snapshots-th from each
            # snapshot.
            for j in range(0, self.nr_snapshots):
                current_grid_size = self.parameters.\
                                    snapshot_directories_list[j].grid_size
                current_chunk = int(current_grid_size /
                                    number_of_new_snapshots)
                new_descriptors[last_start:current_chunk+last_start] = \
                    descriptor_data[j].reshape(current_grid_size,
                                               self.input_dimension) \
                    [i*current_chunk:(i+1)*current_chunk, :]
                new_targets[last_start:current_chunk+last_start] = \
                    target_data[j].reshape(current_grid_size,
                                           self.output_dimension) \
                    [i*current_chunk:(i+1)*current_chunk, :]

                last_start += current_chunk

            # Randomize and save to disk.
            new_descriptors = new_descriptors[permutations[i]]
            new_targets = new_targets[permutations[i]]
            new_descriptors = new_descriptors.reshape([shuffle_dimensions[0],
                                                       shuffle_dimensions[1],
                                                       shuffle_dimensions[2],
                                                       self.input_dimension])
            new_targets = new_targets.reshape([shuffle_dimensions[0],
                                               shuffle_dimensions[1],
                                               shuffle_dimensions[2],
                                               self.output_dimension])
            if file_ending == "npy":
                self.descriptor_calculator.\
                    write_to_numpy_file(descriptor_name+".in.npy",
                                        new_descriptors)
                self.target_calculator.\
                    write_to_numpy_file(target_name+".out.npy",
                                        new_targets)
            else:
                # We check above that in the non-numpy case, OpenPMD will work.
                self.descriptor_calculator.grid_dimensions = \
                    list(shuffle_dimensions)
                self.target_calculator.grid_dimensions = \
                    list(shuffle_dimensions)
                self.descriptor_calculator.\
                    write_to_openpmd_file(descriptor_name+".in."+file_ending,
                                          new_descriptors,
                                          additional_attributes={"global_shuffling_seed": self.parameters.shuffling_seed,
                                                                 "local_shuffling_seed": i*self.parameters.shuffling_seed},
                                          internal_iteration_number=i)
                self.target_calculator.\
                    write_to_openpmd_file(target_name+".out."+file_ending,
                                          array=new_targets,
                                          additional_attributes={"global_shuffling_seed": self.parameters.shuffling_seed,
                                                                 "local_shuffling_seed": i*self.parameters.shuffling_seed},
                                          internal_iteration_number=i)

    # The function __shuffle_openpmd can be used to shuffle descriptor data and
    # target data.
    # It will be executed one after another for both of them.
    # Use this class to parameterize which of both should be shuffled.
    class __DescriptorOrTarget:

        def __init__(self, save_path, npy_directory, npy_file, calculator,
                     name_infix, dimension):
            self.save_path = save_path
            self.npy_directory = npy_directory
            self.npy_file = npy_file
            self.calculator = calculator
            self.name_infix = name_infix
            self.dimension = dimension

<<<<<<< HEAD
=======
    class __MockedMPIComm:

        def __init__(self):
            self.rank = 0
            self.size = 1


>>>>>>> 974126aa
    def __shuffle_openpmd(self, dot: __DescriptorOrTarget,
                          number_of_new_snapshots, shuffle_dimensions,
                          save_name, permutations, file_ending):
        import openpmd_api as io

        if self.parameters._configuration["mpi"]:
            comm = get_comm()
        else:
            comm = self.__MockedMPIComm()

        import math
        items_per_process = math.ceil(number_of_new_snapshots / comm.size)
        my_items_start = comm.rank * items_per_process
        my_items_end = min((comm.rank + 1) * items_per_process,
                           number_of_new_snapshots)
        my_items_count = my_items_end - my_items_start

        if self.parameters._configuration["mpi"]:
            # imagine we have 20 new snapshots to create, but 100 ranks
            # it's sufficient to let only the first 20 ranks participate in the
            # following code
            num_of_participating_ranks = math.ceil(number_of_new_snapshots /
                                                   items_per_process)
            color = comm.rank < num_of_participating_ranks
            comm = comm.Split(color=int(color), key=comm.rank)
            if not color:
                return

        # Load the data
        input_series_list = []
        for idx, snapshot in enumerate(
                self.parameters.snapshot_directories_list):
            # TODO: Use descriptor and target calculator for this.
            if isinstance(comm, self.__MockedMPIComm):
                input_series_list.append(
                    io.Series(
                        os.path.join(dot.npy_directory(snapshot),
                                     dot.npy_file(snapshot)),
                        io.Access.read_only))
            else:
                input_series_list.append(
                    io.Series(
                        os.path.join(dot.npy_directory(snapshot),
                                     dot.npy_file(snapshot)),
                        io.Access.read_only, comm))

        # Peek into the input snapshots to determine the datatypes.
        for series in input_series_list:
            for _, iteration in series.iterations.items():
                mesh_out = iteration.meshes[dot.calculator.data_name]
                feature_size = len(mesh_out)
                for _, component in mesh_out.items():
                    dataset = io.Dataset(component.dtype, shuffle_dimensions)
                    break
                break
            break

        # Input datasets are split into n slices where n is the number of output
        # (shuffled) checkpoints.
        # This gets the offset and extent of the i'th such slice.
        # The extent is given as in openPMD, i.e. the size of the block
        # (not its upper coordinate).
        def from_chunk_i(i, n, dset, slice_dimension=0):
            if isinstance(dset, io.Dataset):
                dset = dset.extent
            dset = list(dset)
            offset = [0 for _ in dset]
            extent = dset
            extent_dim_0 = dset[slice_dimension]
            if extent_dim_0 % n != 0:
                raise Exception(
                    "Dataset {} cannot be split into {} chunks on dimension {}."
                    .format(dset, n, slice_dimension))
            single_chunk_len = extent_dim_0 // n
            offset[slice_dimension] = i * single_chunk_len
            extent[slice_dimension] = single_chunk_len
            return offset, extent

        import json

        # Do the actual shuffling.
        for i in range(my_items_start, my_items_end):
            # We check above that in the non-numpy case, OpenPMD will work.
            dot.calculator.grid_dimensions = list(shuffle_dimensions)
            name_prefix = os.path.join(dot.save_path,
                                       save_name.replace("*", str(i)))
            # do NOT open with MPI
            shuffled_snapshot_series = io.Series(
                name_prefix + dot.name_infix + file_ending,
                io.Access.create,
                options=json.dumps(
                    self.parameters._configuration["openpmd_configuration"]))
            dot.calculator.\
                write_to_openpmd_file(shuffled_snapshot_series,
                                        PhysicalData.SkipArrayWriting(dataset, feature_size),
                                        additional_attributes={"global_shuffling_seed": self.parameters.shuffling_seed,
                                                                "local_shuffling_seed": i*self.parameters.shuffling_seed},
                                        internal_iteration_number=i)
            mesh_out = shuffled_snapshot_series.write_iterations()[i].meshes[
                dot.calculator.data_name]
            new_array = np.zeros(
                (dot.dimension, int(np.prod(shuffle_dimensions))),
                dtype=dataset.dtype)

            # Need to add to these in the loop as the single chunks might have
            # different sizes
            to_chunk_offset, to_chunk_extent = 0, 0
            for j in range(0, self.nr_snapshots):
                extent_in = self.parameters.snapshot_directories_list[j].grid_dimension
                if len(input_series_list[j].iterations) != 1:
                    raise Exception(
                        "Input Series '{}' has {} iterations (needs exactly one)."
                        .format(input_series_list[j].name,
                                len(input_series_list[j].iterations)))
                for iteration in input_series_list[j].read_iterations():
                    mesh_in = iteration.meshes[dot.calculator.data_name]
                    break

                # Note that the semantics of from_chunk_extent and
                # to_chunk_extent are not the same.
                # from_chunk_extent describes the size of the chunk, as is usual
                # in openPMD, to_chunk_extent describes the upper coordinate of
                # the slice, as is usual in Python.
                from_chunk_offset, from_chunk_extent = from_chunk_i(
                    i, number_of_new_snapshots, extent_in)
                to_chunk_offset = to_chunk_extent
                to_chunk_extent = to_chunk_offset + np.prod(from_chunk_extent)
                for dimension in range(len(mesh_in)):
                    mesh_in[str(dimension)].load_chunk(
                        new_array[dimension, to_chunk_offset:to_chunk_extent],
                        from_chunk_offset, from_chunk_extent)
                mesh_in.series_flush()

            for k in range(feature_size):
                rc = mesh_out[str(k)]
                rc[:, :, :] = new_array[k, :][permutations[i]].reshape(
                    shuffle_dimensions)
            shuffled_snapshot_series.close()

<<<<<<< HEAD
=======
        # Ensure consistent parallel destruction
        # Closing a series is a collective operation
        for series in input_series_list:
            series.close()


>>>>>>> 974126aa
    def shuffle_snapshots(self,
                          complete_save_path=None,
                          descriptor_save_path=None,
                          target_save_path=None,
                          save_name="mala_shuffled_snapshot*",
                          number_of_shuffled_snapshots=None):
        """
        Shuffle the snapshots into new snapshots.

        This saves them to file.

        Parameters
        ----------
        complete_save_path : string
            If not None: the directory in which all snapshots will be saved.
            Overwrites descriptor_save_path, target_save_path and
            additional_info_save_path if set.

        descriptor_save_path : string
            Directory in which to save descriptor data.

        target_save_path : string
            Directory in which to save target data.

        save_name : string
            Name of the snapshots to be shuffled.

        number_of_shuffled_snapshots : int
            If not None, this class will attempt to redistribute the data
            to this amount of snapshots. If None, then the same number of
            snapshots provided will be used.
        """
        # Check the paths.
        if complete_save_path is not None:
            descriptor_save_path = complete_save_path
            target_save_path = complete_save_path
        else:
            if target_save_path is None or descriptor_save_path is None:
                raise Exception("No paths to save shuffled data provided.")

        # Check the file format.
        if "." in save_name:
            file_ending = save_name.split(".")[-1]
            save_name = save_name.split(".")[0]
            if file_ending != "npy":
                import openpmd_api as io

                if file_ending not in io.file_extensions:
                    raise Exception("Invalid file ending selected: " +
                                    file_ending)
        else:
            file_ending = "npy"

        if self.parameters._configuration["mpi"]:
            self._check_snapshots(comm=get_comm())
        else:
            self._check_snapshots()

        snapshot_types = {
            snapshot.snapshot_type
            for snapshot in self.parameters.snapshot_directories_list
        }
        if len(snapshot_types) > 1:
            raise Exception(
                "[data_shuffler] Can only deal with one type of input snapshot"
                + " at once (openPMD or numpy).")
        snapshot_type = snapshot_types.pop()
        del snapshot_types

        snapshot_size_list = [snapshot.grid_size for snapshot in
                              self.parameters.snapshot_directories_list]
        number_of_data_points = np.sum(snapshot_size_list)

        if number_of_shuffled_snapshots is None:
            # If the user does not tell us how many snapshots to use,
            # we have to check if the number of snapshots is straightforward.
            # If all snapshots have the same size, we can just replicate the
            # snapshot structure.
            if np.max(snapshot_size_list) == np.min(snapshot_size_list):
                shuffle_dimensions = self.parameters.\
                    snapshot_directories_list[0].grid_dimension
                number_of_new_snapshots = self.nr_snapshots
            else:
                # If the snapshots have different sizes we simply create
                # (x, 1, 1) snapshots big enough to hold the data.
                number_of_new_snapshots = self.nr_snapshots
                while number_of_data_points % number_of_new_snapshots != 0:
                    number_of_new_snapshots += 1
                # If they do have different sizes, we start with the smallest
                # snapshot, there is some padding down below anyhow.
                shuffle_dimensions = [int(number_of_data_points /
                                            number_of_new_snapshots), 1, 1]

            if snapshot_type == 'openpmd':
                import math
                import functools
                number_of_new_snapshots = functools.reduce(
                    math.gcd, [
                        snapshot.grid_dimension[0] for snapshot in
                        self.parameters.snapshot_directories_list
                    ], number_of_new_snapshots)
        else:
            number_of_new_snapshots = number_of_shuffled_snapshots

            if snapshot_type == 'openpmd':
                import math
                import functools
                specified_number_of_new_snapshots = number_of_new_snapshots
                number_of_new_snapshots = functools.reduce(
                    math.gcd, [
                        snapshot.grid_dimension[0] for snapshot in
                        self.parameters.snapshot_directories_list
                    ], number_of_new_snapshots)
                if number_of_new_snapshots != specified_number_of_new_snapshots:
                    print(
                        f"[openPMD shuffling] Reduced the number of output snapshots to "
                        f"{number_of_new_snapshots} because of the dataset dimensions."
                    )
                del specified_number_of_new_snapshots

            if number_of_data_points % number_of_new_snapshots != 0:
                raise Exception("Cannot create this number of snapshots "
                                "from data provided.")
            else:
                shuffle_dimensions = [int(number_of_data_points /
                                          number_of_new_snapshots), 1, 1]

        printout("Data shuffler will generate", number_of_new_snapshots,
                 "new snapshots.")
        printout("Shuffled snapshot dimension will be ", shuffle_dimensions)

        # Prepare permutations.
        permutations = []
        seeds = []
        for i in range(0, number_of_new_snapshots):

            # This makes the shuffling deterministic, if specified by the user.
            if self.parameters.shuffling_seed is not None:
                np.random.seed(i*self.parameters.shuffling_seed)
            permutations.append(np.random.permutation(
                int(np.prod(shuffle_dimensions))))

        if snapshot_type == 'numpy':
            self.__shuffle_numpy(number_of_new_snapshots, shuffle_dimensions,
                                 descriptor_save_path, save_name,
                                 target_save_path, permutations, file_ending)
        elif snapshot_type == 'openpmd':
            descriptor = self.__DescriptorOrTarget(
                descriptor_save_path, lambda x: x.input_npy_directory,
                lambda x: x.input_npy_file, self.descriptor_calculator, ".in.",
                self.input_dimension)
            self.__shuffle_openpmd(descriptor, number_of_new_snapshots,
                                   shuffle_dimensions, save_name, permutations,
                                   file_ending)
            target = self.__DescriptorOrTarget(target_save_path,
                                             lambda x: x.output_npy_directory,
                                             lambda x: x.output_npy_file,
                                             self.target_calculator, ".out.",
                                             self.output_dimension)
            self.__shuffle_openpmd(target, number_of_new_snapshots,
                                   shuffle_dimensions, save_name, permutations,
                                   file_ending)
        else:
            raise Exception("Unknown snapshot type: {}".format(snapshot_type))


        # Since no training will be done with this class, we should always
        # clear the data at the end.
        self.clear_data()<|MERGE_RESOLUTION|>--- conflicted
+++ resolved
@@ -177,8 +177,6 @@
             self.name_infix = name_infix
             self.dimension = dimension
 
-<<<<<<< HEAD
-=======
     class __MockedMPIComm:
 
         def __init__(self):
@@ -186,7 +184,6 @@
             self.size = 1
 
 
->>>>>>> 974126aa
     def __shuffle_openpmd(self, dot: __DescriptorOrTarget,
                           number_of_new_snapshots, shuffle_dimensions,
                           save_name, permutations, file_ending):
@@ -326,15 +323,11 @@
                     shuffle_dimensions)
             shuffled_snapshot_series.close()
 
-<<<<<<< HEAD
-=======
         # Ensure consistent parallel destruction
         # Closing a series is a collective operation
         for series in input_series_list:
             series.close()
 
-
->>>>>>> 974126aa
     def shuffle_snapshots(self,
                           complete_save_path=None,
                           descriptor_save_path=None,
