"""Represents an entire atomic snapshot (including descriptor/target data)."""

import numpy as np

from mala.common.json_serializable import JSONSerializable


class Snapshot(JSONSerializable):
    """
    Represents a snapshot on a hard drive.

    A snapshot consists of numpy arrays for input/output data and an
    optional DFT calculation output, needed for post-processing.

    Parameters
    ----------
    input_npy_file : string
        File with saved numpy input array.

    input_npy_directory : string
        Directory containing input_npy_directory.

    output_npy_file : string
        File with saved numpy output array.

    output_npy_directory : string
        Directory containing output_npy_file.

    input_units : string
        Units of input data. See descriptor classes to see which units are
        supported.

    output_units : string
        Units of output data. See target classes to see which units are
        supported.

    calculation_output : string
        File with the output of the original snapshot calculation. This is
        only needed when testing multiple snapshots.

    snapshot_function : string
        "Function" of the snapshot in the MALA workflow.

          - te: This snapshot will be a testing snapshot.
          - tr: This snapshot will be a training snapshot.
          - va: This snapshot will be a validation snapshot.

<<<<<<< HEAD
        Replaces the old approach of MALA to have a separate list.
        Default is None.

    selection_mask : None or [boolean]
        If None, entire snapshot is loaded, if [boolean], it is used as a
        mask to select which examples are loaded
=======
    Attributes
    ----------
    grid_dimensions :  list
        Grid dimension [x,y,z].

    grid_size : int
        Number of grid points in total.

    input_dimension : int
        Input feature dimension.

    output_dimension : int
        Output feature dimension

    input_npy_file : string
        File with saved numpy input array.

    input_npy_directory : string
        Directory containing input_npy_directory.

    output_npy_file : string
        File with saved numpy output array.

    output_npy_directory : string
        Directory containing output_npy_file.

    input_units : string
        Units of input data. See descriptor classes to see which units are
        supported.

    output_units : string
        Units of output data. See target classes to see which units are
        supported.

    calculation_output : string
        File with the output of the original snapshot calculation. This is
        only needed when testing multiple snapshots.

    snapshot_function : string
        "Function" of the snapshot in the MALA workflow.

          - te: This snapshot will be a testing snapshot.
          - tr: This snapshot will be a training snapshot.
          - va: This snapshot will be a validation snapshot.

    snapshot_type : string
        Can be either "numpy" or "openpmd" and denotes which type of files
        this snapshot contains.
>>>>>>> 13146e13
    """

    def __init__(
        self,
        input_npy_file,
        input_npy_directory,
        output_npy_file,
        output_npy_directory,
        snapshot_function,
        input_units="",
        output_units="",
        calculation_output="",
        snapshot_type="openpmd",
        selection_mask=None,
    ):
        super(Snapshot, self).__init__()

        # Inputs.
        self.input_npy_file = input_npy_file
        self.input_npy_directory = input_npy_directory
        self.input_units = input_units

        # Outputs.
        self.output_npy_file = output_npy_file
        self.output_npy_directory = output_npy_directory
        self.output_units = output_units

        # Calculation output.
        self.calculation_output = calculation_output

        # Function of the snapshot.
        self.snapshot_function = snapshot_function

        # Legacy functionality: Determine whether the snapshot contains
        # numpy or openpmd files.
        self.snapshot_type = snapshot_type

        # All the dimensionalities of the snapshot.
        self.grid_dimensions = None
        self.grid_size = None
        self.input_dimension = None
        self.output_dimension = None

        # Mask determining which examples from the snapshot to use
        if isinstance(selection_mask, np.ndarray):
            self._selection_mask = selection_mask.tolist()
        else:
            self._selection_mask = selection_mask

    def set_selection_mask(self, selection_mask):
        """Set the selection mask for snapshot loading."""
        if isinstance(selection_mask, np.ndarray):
            self._selection_mask = selection_mask.tolist()
        else:
            self._selection_mask = selection_mask
        if selection_mask is not None:
            self.grid_size = sum(self._selection_mask)
        # TODO also adjust other dimensinot params

    @classmethod
    def from_json(cls, json_dict):
        """
        Read this object from a dictionary saved in a JSON file.

        Parameters
        ----------
        json_dict : dict
            A dictionary containing all attributes, properties, etc. as saved
            in the json file.

        Returns
        -------
        deserialized_object : JSONSerializable
            The object as read from the JSON file.

        """
        # Temporary try,except for compatibility with
        # pre-selection_mask parameter dicts TODO-remove
        try:
            deserialized_object = cls(
                json_dict["input_npy_file"],
                json_dict["input_npy_directory"],
                json_dict["output_npy_file"],
                json_dict["output_npy_directory"],
                json_dict["snapshot_function"],
                json_dict["snapshot_type"],
                json_dict["selection_mask"],
            )
        except:
            deserialized_object = cls(
                json_dict["input_npy_file"],
                json_dict["input_npy_directory"],
                json_dict["output_npy_file"],
                json_dict["output_npy_directory"],
                json_dict["snapshot_function"],
                json_dict["snapshot_type"],
            )
        for key in json_dict:
            setattr(deserialized_object, key, json_dict[key])
        return deserialized_object<|MERGE_RESOLUTION|>--- conflicted
+++ resolved
@@ -45,14 +45,10 @@
           - tr: This snapshot will be a training snapshot.
           - va: This snapshot will be a validation snapshot.
 
-<<<<<<< HEAD
-        Replaces the old approach of MALA to have a separate list.
-        Default is None.
-
     selection_mask : None or [boolean]
         If None, entire snapshot is loaded, if [boolean], it is used as a
         mask to select which examples are loaded
-=======
+
     Attributes
     ----------
     grid_dimensions :  list
@@ -101,7 +97,6 @@
     snapshot_type : string
         Can be either "numpy" or "openpmd" and denotes which type of files
         this snapshot contains.
->>>>>>> 13146e13
     """
 
     def __init__(
