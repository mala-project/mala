--- conflicted
+++ resolved
@@ -66,34 +66,26 @@
         if self.descriptor_calculator is None:
             self.descriptor_calculator = Descriptor(parameters)
 
-        # Data will be scaled per user specification.
+        # Data will be scaled per user specification.            
         self.input_data_scaler = input_data_scaler
         if self.input_data_scaler is None:
             self.input_data_scaler \
                 = DataScaler(self.parameters.input_rescaling_type,
                              use_horovod=self.use_horovod)
+
         self.output_data_scaler = output_data_scaler
         if self.output_data_scaler is None:
             self.output_data_scaler \
                 = DataScaler(self.parameters.output_rescaling_type,
                              use_horovod=self.use_horovod)
 
-<<<<<<< HEAD
-        self.target_calculator = target_calculator
-        if self.target_calculator is None:
-            self.target_calculator = Target(parameters)
-
-        self.descriptor_calculator = descriptor_calculator
-        if self.descriptor_calculator is None:
-            self.descriptor_calculator = Descriptor(parameters)
-
-=======
         # Dimensionalities of data.
-        self.input_dimension = 0
-        self.output_dimension = 0
-        self.grid_dimension = [0, 0, 0]
-        self.grid_size = 0
->>>>>>> 87e26339
+        self.input_dimension = 0 # None ??
+        self.output_dimension = 0 # None ??
+        # commenting the next two lines out because they are not fixed
+        # for flexible data handling
+        #self.grid_dimension = [0, 0, 0]
+        #self.grid_size = 0
         self.nr_snapshots = 0
 
         # Actual data points in the different categories.
@@ -106,10 +98,7 @@
         self.nr_test_snapshots = 0
         self.nr_validation_snapshots = 0
 
-<<<<<<< HEAD
-=======
         # Arrays and data sets containing the actual data.
->>>>>>> 87e26339
         self.training_data_inputs = torch.empty(0)
         self.validation_data_inputs = torch.empty(0)
         self.test_data_inputs = torch.empty(0)
@@ -120,10 +109,6 @@
         self.validation_data_set = None
         self.test_data_set = None
 
-<<<<<<< HEAD
-        self.input_dimension = None
-        self.output_dimension = None
-=======
     ##############################
     # Properties
     ##############################
@@ -151,8 +136,7 @@
     ##############################
 
     # Adding/Deleting data
-    ######################
->>>>>>> 87e26339
+    ######################        
 
     def add_snapshot(self, input_npy_file, input_npy_directory,
                      output_npy_file, output_npy_directory, add_snapshot_as,
@@ -372,7 +356,7 @@
 
     # Debugging
     ######################
-
+        
     def raw_numpy_to_converted_scaled_tensor(self, numpy_array, data_type,
                                              units, convert3Dto1D=False):
         """
@@ -414,13 +398,7 @@
                 data_dimension = self.input_dimension
             else:
                 data_dimension = self.output_dimension
-<<<<<<< HEAD
-            array_dimensions = np.shape(numpy_array)
-            desired_dimensions = [np.prod(array_dimensions[0:3]),
-                                  data_dimension]
-=======
             desired_dimensions = [self.grid_size, data_dimension]
->>>>>>> 87e26339
         else:
             desired_dimensions = None
 
@@ -474,90 +452,19 @@
     # Private methods
     ##############################
 
-<<<<<<< HEAD
-    def prepare_for_testing(self):
-        """
-        Prepare DataHandler for usage within Tester class.
-
-        Ensures that lazily-loaded data sets do not perform unnecessary I/O
-        operations. Only needed in Tester class.
-        """
-        if self.parameters.use_lazy_loading:
-            self.test_data_set.return_outputs_directly = True
-
-    def get_test_input_gradient(self, snapshot_number):
-        """
-        Get the gradient of the test inputs for an entire snapshot.
-
-        This gradient will be returned as scaled Tensor.
-        The reason the gradient is returned (rather then returning the entire
-        inputs themselves) is that by slicing a variable, pytorch no longer
-        considers it a "leaf" variable and will stop tracking and evaluating
-        its gradient. Thus, it is easier to obtain the gradient and then
-        slice it.
-
-        Parameters
-        ----------
-        snapshot_number : int
-            Number of the snapshot for which the entire test inputs.
-
-        Returns
-        -------
-        torch.Tensor
-            Tensor holding the gradient.
-
-        """
-        if self.parameters.use_lazy_loading:
-            # This fails if an incorrect snapshot was loaded.
-            if self.test_data_set.currently_loaded_file != snapshot_number:
-                raise Exception("Cannot calculate gradients, wrong file "
-                                "was lazily loaded.")
-            return self.test_data_set.input_data.grad
-        else:
-
-            return self.test_data_inputs.\
-                       grad[self.parameters.snapshot_directories_list[snapshot_number].grid_size*snapshot_number:
-                            self.parameters.snapshot_directories_list[snapshot_number].grid_size*(snapshot_number+1)]
-=======
     # Loading data
     ######################
->>>>>>> 87e26339
 
     def __check_snapshots(self):
         """Check the snapshots for consistency."""
         self.nr_snapshots = len(self.parameters.snapshot_directories_list)
 
-        # Read the snapshots using a memorymap to see if the snapshot are
-        # consistent in terms of grid size within themselves.
-        first_snapshot = True
+        # Read the snapshots using a memorymap to see if there is consistency.
+        firstsnapshot = True
         for snapshot in self.parameters.snapshot_directories_list:
-<<<<<<< HEAD
-
-            printout("Checking snapshot with", snapshot.input_npy_file,
-                     "and", snapshot.output_npy_file, min_verbosity=1)
-            if not snapshot.load_dimensions(self.descriptor_calculator.
-                                            descriptors_contain_xyz,
-                                            debug_dimensions=
-                                            self.dbg_grid_dimensions):
-                raise Exception("Invalid snapshot entered at ",
-                                snapshot.input_npy_file,
-                                "and", snapshot.output_npy_file)
-            else:
-                tmp_input_dimension = snapshot.input_dimension
-                tmp_output_dimension = snapshot.output_dimension
-                if first_snapshot:
-                    first_snapshot = False
-                    self.input_dimension = snapshot.input_dimension
-                    self.output_dimension = snapshot.output_dimension
-                if tmp_input_dimension != self.input_dimension or \
-                   tmp_output_dimension != self.output_dimension:
-                    raise Exception("Invalid snapshot entered at ",
-                                    snapshot.input_npy_file,
-                                    "and", snapshot.output_npy_file)
-=======
             ####################
             # Descriptors.
-            ####################
+            ####################            
 
             printout("Checking descriptor file ", snapshot.input_npy_file,
                      "at", snapshot.input_npy_directory, min_verbosity=1)
@@ -574,21 +481,19 @@
             else:
                 raise Exception("Unknown snapshot file type.")
 
-            # The first snapshot determines the data size to be used.
-            # We need to make sure that snapshot size is consistent.
+            # get the snapshot feature dimension - call it input dimension
+            # for flexible grid sizes only this need be consistent
             tmp_input_dimension = tmp_dimension[-1]
             tmp_grid_dim = tmp_dimension[0:3]
-            if firstsnapshot:
+            if first_snapshot:
                 self.input_dimension = tmp_input_dimension
-                self.grid_dimension[0:3] = tmp_grid_dim[0:3]
             else:
-                if (self.input_dimension != tmp_input_dimension
-                        or self.grid_dimension[0] != tmp_grid_dim[0]
-                        or self.grid_dimension[1] != tmp_grid_dim[1]
-                        or self.grid_dimension[2] != tmp_grid_dim[2]):
+                # TODO: move assignment of snapshot dims to snapshot.py??
+                snapshot.grid_dimension = tmp_grid_dim
+                snapshot.grid_size = int(np.prod(shapshot.grid_dimension))
+                if self.input_dimension != tmp_input_dimension:
                     raise Exception("Invalid snapshot entered at ", snapshot.
                                     input_npy_file)
-
             ####################
             # Targets.
             ####################
@@ -611,25 +516,15 @@
             # The first snapshot determines the data size to be used.
             # We need to make sure that snapshot size is consistent.
             tmp_output_dimension = tmp_dimension[-1]
-            tmp_grid_dim = tmp_dimension[0:3]
             if firstsnapshot:
                 self.output_dimension = tmp_output_dimension
             else:
                 if self.output_dimension != tmp_output_dimension:
                     raise Exception("Invalid snapshot entered at ", snapshot.
                                     output_npy_file)
-            if (self.grid_dimension[0] != tmp_grid_dim[0]
-                    or self.grid_dimension[1] != tmp_grid_dim[1]
-                    or self.grid_dimension[2] != tmp_grid_dim[2]):
-                raise Exception("Invalid snapshot entered at ", snapshot.
-                                output_npy_file)
-
+                
             if firstsnapshot:
-                firstsnapshot = False
-
-        # Save the grid size.
-        self.grid_size = np.prod(self.grid_dimension)
->>>>>>> 87e26339
+                firstsnapshot = False                
 
         # Now we need to confirm that the snapshot list has some inner
         # consistency.
@@ -651,7 +546,7 @@
                     raise Exception("Unknown option for snapshot splitting "
                                     "selected.")
 
-            # Now we need to check whether this input is believable.
+            # Now we need to check whether or not this input is believable.
             nr_of_snapshots = len(self.parameters.snapshot_directories_list)
             if nr_of_snapshots != (self.nr_training_snapshots +
                                    self.nr_test_snapshots +
@@ -659,216 +554,70 @@
                 raise Exception("Cannot split snapshots with specified "
                                 "splitting scheme, "
                                 "too few or too many options selected")
-
-            # MALA can either be run in training or test-only mode.
-            # But it has to be run in either of those!
-            # So either training AND validation snapshots can be provided
-            # OR only test snapshots.
-            if self.nr_test_snapshots != 0:
-                if self.nr_training_snapshots == 0:
-                    printout("DataHandler prepared for inference. No training "
-                             "possible with this setup. If this is not what "
-                             "you wanted, please revise the input script. "
-                             "Validation snapshots you may have entered will"
-                             "be ignored.",
-                             min_verbosity=0)
-            else:
-                if self.nr_training_snapshots == 0:
-                    raise Exception("No training snapshots provided.")
-                if self.nr_validation_snapshots == 0:
-                    raise Exception("No validation snapshots provided.")
+            if self.nr_training_snapshots == 0 and self.nr_test_snapshots == 0:
+                raise Exception("No training snapshots provided.")
+            if self.nr_validation_snapshots == 0 and self.nr_test_snapshots == 0:
+                raise Exception("No validation snapshots provided.")
+            if self.nr_training_snapshots == 0 and self.nr_test_snapshots != 0:
+                printout("DataHandler prepared for inference. No training "
+                         "possible with this setup. "
+                         "If this is not what you wanted, please revise the "
+                         "input script.", min_verbosity=0)
+                if self.nr_validation_snapshots != 0:
+                    printout("As this DataHandler can only be used for "
+                             "inference, the validation data you have "
+                             "provided will be ignored.", min_verbosity=1)
+            if self.nr_test_snapshots == 0:
+                printout("Running MALA without test data. If this is not "
+                         "what you wanted, "
+                         "please revise the input script.", min_verbosity=0)
+
         else:
             raise Exception("Wrong parameter for data splitting provided.")
 
-<<<<<<< HEAD
-=======
-        # As we are not actually interested in the number of snapshots, but in
-        # the number of datasets,we need to multiply by that.
-        self.nr_training_data = self.nr_training_snapshots*self.grid_size
-        self.nr_validation_data = self.nr_validation_snapshots*self.grid_size
-        self.nr_test_data = self.nr_test_snapshots*self.grid_size
-
-        # Pre-allocating arrays to load the data into.
         if not self.parameters.use_lazy_loading:
-            self.__allocate_arrays()
-
->>>>>>> 87e26339
+            self.__allocate_arrays()        
+
         # Reordering the lists.
         snapshot_order = {'tr': 0, 'va': 1, 'te': 2}
         self.parameters.snapshot_directories_list.sort(key=lambda d:
                                                        snapshot_order
                                                        [d.snapshot_function])
 
-<<<<<<< HEAD
-    def __load_from_npy_file(self, file, mmapmode=None):
-        """Load a numpy array from a file."""
-        loaded_array = np.load(file, mmap_mode=mmapmode)
-        if self.dbg_grid_dimensions is not None:
-            if len(self.dbg_grid_dimensions) == 3:
-                return loaded_array[0:self.dbg_grid_dimensions[0],
-                       0:self.dbg_grid_dimensions[1],
-                       0:self.dbg_grid_dimensions[2], :]
-
-            else:
-                return loaded_array
-        else:
-            return loaded_array
-
-    def __parametrize_scalers(self):
-        """Use the training data to parametrize the DataScalers."""
-        ##################
-        # Inputs.
-        ##################
-
-        # If we do lazy loading, we have to iterate over the files one at a
-        # time and add them to the fit, i.e. incrementally updating max/min
-        # or mean/std. If we DON'T do lazy loading, we can simply load the
-        # training data (we will need it later anyway) and perform the
-        # scaling. This should save some performance.
-
-        if self.parameters.use_lazy_loading:
-            self.input_data_scaler.start_incremental_fitting()
-            # We need to perform the data scaling over the entirety of the
-            # training data.
-            for snapshot in self.parameters.snapshot_directories_list:
-                # Data scaling is only performed on the training data sets.
-                if snapshot.snapshot_function == "tr":
-                    tmp = self.__load_from_npy_file(os.path.join(snapshot.
-                                                    input_npy_directory,
-                                                    snapshot.input_npy_file),
-                                                    mmapmode='r')
-                    if self.descriptor_calculator.descriptors_contain_xyz:
-                        tmp = tmp[:, :, :, 3:]
-
-                    # The scalers will later operate on torch Tensors so we
-                    # have to make sure they are fitted on
-                    # torch Tensors as well. Preprocessing the numpy data as
-                    # follows does NOT load it into memory, see
-                    # test/tensor_memory.py
-                    tmp = np.array(tmp)
-                    tmp *= self.descriptor_calculator.\
-                        convert_units(1, snapshot.input_units)
-                    tmp = tmp.astype(np.float32)
-                    tmp = tmp.reshape([snapshot.grid_size,
-                                       self.input_dimension])
-                    tmp = torch.from_numpy(tmp).float()
-                    self.input_data_scaler.incremental_fit(tmp)
-
-            self.input_data_scaler.finish_incremental_fitting()
-
-        else:
-            self.__load_training_data_into_ram()
-            self.input_data_scaler.fit(self.training_data_inputs)
-
-        printout("Input scaler parametrized.", min_verbosity=1)
-
-        ##################
-        # Output.
-        ##################
-
-        # If we do lazy loading, we have to iterate over the files one at a
-        # time and add them to the fit,
-        # i.e. incrementally updating max/min or mean/std.
-        # If we DON'T do lazy loading, we can simply load the training data
-        # (we will need it later anyway)
-        # and perform the scaling. This should save some performance.
-
-        if self.parameters.use_lazy_loading:
-            i = 0
-            self.output_data_scaler.start_incremental_fitting()
-            # We need to perform the data scaling over the entirety of the
-            # training data.
-            for snapshot in self.parameters.snapshot_directories_list:
-                # Data scaling is only performed on the training data sets.
-                if snapshot.snapshot_function == "tr":
-                    tmp = self.__load_from_npy_file(os.path.join(snapshot.
-                                                    output_npy_directory,
-                                                    snapshot.output_npy_file),
-                                                    mmapmode='r')
-                    # The scalers will later operate on torch Tensors so we
-                    # have to make sure they are fitted on
-                    # torch Tensors as well. Preprocessing the numpy data as
-                    # follows does NOT load it into memory, see
-                    # test/tensor_memory.py
-                    tmp = np.array(tmp)
-                    tmp *= self.target_calculator.\
-                        convert_units(1, snapshot.output_units)
-                    tmp = tmp.astype(np.float32)
-                    tmp = tmp.reshape([snapshot.grid_size,
-                                       self.output_dimension])
-                    tmp = torch.from_numpy(tmp).float()
-                    self.output_data_scaler.incremental_fit(tmp)
-                i += 1
-            self.output_data_scaler.finish_incremental_fitting()
-=======
     def __allocate_arrays(self):
         if self.nr_training_data > 0:
-            self.training_data_inputs = np.zeros((self.nr_training_snapshots,
-                                                  self.grid_dimension[0],
-                                                  self.grid_dimension[1],
-                                                  self.grid_dimension[2],
+            self.training_data_inputs = np.zeros((self.nr_training_data,
                                                   self.input_dimension),
                                                  dtype=np.float32)
-            self.training_data_outputs = np.zeros((self.nr_training_snapshots,
-                                                   self.grid_dimension[0],
-                                                   self.grid_dimension[1],
-                                                   self.grid_dimension[2],
+            self.training_data_outputs = np.zeros((self.nr_training_data,
                                                    self.output_dimension),
                                                   dtype=np.float32)
 
         if self.nr_validation_data > 0:
-            self.validation_data_inputs = np.zeros((self.nr_validation_snapshots,
-                                                    self.grid_dimension[0],
-                                                    self.grid_dimension[1],
-                                                    self.grid_dimension[2],
+            self.validation_data_inputs = np.zeros((self.nr_validation_data,
                                                     self.input_dimension),
                                                    dtype=np.float32)
-            self.validation_data_outputs = np.zeros((self.nr_validation_snapshots,
-                                                     self.grid_dimension[0],
-                                                     self.grid_dimension[1],
-                                                     self.grid_dimension[2],
+            self.validation_data_outputs = np.zeros((self.nr_validation_data,
                                                      self.output_dimension),
                                                     dtype=np.float32)
 
         if self.nr_test_data > 0:
-            self.test_data_inputs = np.zeros((self.nr_test_snapshots,
-                                              self.grid_dimension[0],
-                                              self.grid_dimension[1],
-                                              self.grid_dimension[2],
+            self.test_data_inputs = np.zeros((self.nr_test_data,
                                               self.input_dimension),
                                              dtype=np.float32)
-            self.test_data_outputs = np.zeros((self.nr_test_snapshots,
-                                               self.grid_dimension[0],
-                                               self.grid_dimension[1],
-                                               self.grid_dimension[2],
+            self.test_data_outputs = np.zeros((self.nr_test_data,
                                                self.output_dimension),
                                               dtype=np.float32)
-            if self.nr_test_data > 0:
-                self.test_data_inputs = np.zeros((self.nr_test_snapshots,
-                                                  self.grid_dimension[0],
-                                                  self.grid_dimension[1],
-                                                  self.grid_dimension[2],
-                                                  self.input_dimension),
-                                                 dtype=np.float32)
-                self.test_data_outputs = np.zeros((self.nr_test_snapshots,
-                                                   self.grid_dimension[0],
-                                                   self.grid_dimension[1],
-                                                   self.grid_dimension[2],
-                                                   self.output_dimension),
-                                                  dtype=np.float32)
+        
 
     def __load_data(self, function, data_type):
         """
         Load data into the appropriate arrays.
-
         Also transforms them into torch tensors.
-
         Parameters
         ----------
         function : string
             Can be "tr", "va" or "te.
->>>>>>> 87e26339
-
         data_type : string
             Can be "input" or "output".
         """
@@ -888,52 +637,11 @@
         feature_dimension = self.input_dimension if data_type == "inputs" \
             else self.output_dimension
 
-<<<<<<< HEAD
-    def __load_training_data_into_ram(self):
-        """Load the training data into RAM."""
-        # INPUTS.
-
-        self.training_data_inputs = []
-        # We need to perform the data scaling over the entirety of
-        # the training data.
+        snapshot_counter = 0
+        gs_old = 0
         for snapshot in self.parameters.snapshot_directories_list:
-
-            # Data scaling is only performed on the training data sets.
-            if snapshot.snapshot_function == "tr":
-                tmp = self.__load_from_npy_file(os.path.join(snapshot.
-                                                input_npy_directory,
-                                                snapshot.input_npy_file),
-                                                mmapmode='r')
-                if self.descriptor_calculator.descriptors_contain_xyz:
-                    tmp = tmp[:, :, :, 3:]
-                tmp = np.array(tmp)
-                tmp *= self.descriptor_calculator. \
-                    convert_units(1, snapshot.input_units)
-                self.training_data_inputs.append(tmp)
-
-        # The scalers will later operate on torch Tensors so we have to
-        # make sure they are fitted on
-        # torch Tensors as well. Preprocessing the numpy data as follows
-        # does NOT load it into memory, see
-        # test/tensor_memory.py
-        self.training_data_inputs = np.array(self.training_data_inputs)
-        self.training_data_inputs = \
-            self.training_data_inputs.astype(np.float32)
-        self.training_data_inputs = \
-            self.training_data_inputs.reshape(
-                [self.nr_training_data, self.input_dimension])
-        self.training_data_inputs = \
-            torch.from_numpy(self.training_data_inputs).float()
-
-        # Outputs.
-        self.training_data_outputs = []
-        # We need to perform the data scaling over the entirety of
-        # the training data.
-=======
-        snapshot_counter = 0
->>>>>>> 87e26339
-        for snapshot in self.parameters.snapshot_directories_list:
-
+            # get the snapshot grid size
+            gs_new = snapshot.grid_size
             # Data scaling is only performed on the training data sets.
             if snapshot.snapshot_function == function[0:2]:
                 if data_type == "inputs":
@@ -946,70 +654,51 @@
                     units = snapshot.output_units
 
                 if snapshot.snapshot_type == "numpy":
-                    calculator.read_from_numpy_file(file, units=units,
-                                                    array=getattr(self, array)[snapshot_counter])
+                    tmp_array = calculator.read_from_numpy_file(file, units=units)
+                    tmp_array = tmp_array.reshape([gs_new, feature_dimension])
+                    getattr(self, array)[gs_old : gs_old + gs_new]\
+                        [snapshot_counter] = tmp_array
                 elif snapshot.snapshot_type == "openpmd":
                     getattr(self, array)[snapshot_counter] = \
                         calculator.read_from_openpmd_file(file, units=units)
                 else:
                     raise Exception("Unknown snapshot file type.")
                 snapshot_counter += 1
+                gs_old += gs_new
 
         # The scalers will later operate on torch Tensors so we have to
         # make sure they are fitted on
         # torch Tensors as well. Preprocessing the numpy data as follows
         # does NOT load it into memory, see
         # test/tensor_memory.py
-<<<<<<< HEAD
-        self.training_data_outputs = np.array(self.training_data_outputs)
-        self.training_data_outputs = \
-            self.training_data_outputs.astype(np.float32)
-        self.training_data_outputs = self.training_data_outputs.reshape(
-            [self.nr_training_data, self.output_dimension])
-        self.training_data_outputs = \
-            torch.from_numpy(self.training_data_outputs).float()
-=======
         # Also, the following bit does not work with getattr, so I had to
         # hard code it. If someone has a smart idea to circumvent this, I am
         # all ears.
         if data_type == "inputs":
             if function == "training":
-                self.training_data_inputs = self.training_data_inputs.\
-                    reshape([self.nr_training_data, feature_dimension])
                 self.training_data_inputs = torch.\
                     from_numpy(self.training_data_inputs).float()
 
             if function == "validation":
-                self.validation_data_inputs = self.validation_data_inputs.\
-                    reshape([self.nr_validation_data, feature_dimension])
                 self.validation_data_inputs = torch.\
                     from_numpy(self.validation_data_inputs).float()
 
             if function == "test":
-                self.test_data_inputs = self.test_data_inputs.\
-                    reshape([self.nr_test_data, feature_dimension])
                 self.test_data_inputs = torch.\
                     from_numpy(self.test_data_inputs).float()
 
         if data_type == "outputs":
             if function == "training":
-                self.training_data_outputs = self.training_data_outputs.\
-                    reshape([self.nr_training_data, feature_dimension])
                 self.training_data_outputs = torch.\
                     from_numpy(self.training_data_outputs).float()
 
             if function == "validation":
-                self.validation_data_outputs = self.validation_data_outputs.\
-                    reshape([self.nr_validation_data, feature_dimension])
                 self.validation_data_outputs = torch.\
                     from_numpy(self.validation_data_outputs).float()
 
             if function == "test":
-                self.test_data_outputs = self.test_data_outputs.\
-                    reshape([self.nr_test_data, feature_dimension])
                 self.test_data_outputs = torch.\
-                    from_numpy(self.test_data_outputs).float()
->>>>>>> 87e26339
+                    from_numpy(self.test_data_outputs).float()        
 
     def __build_datasets(self):
         """Build the DataSets that are used during training."""
@@ -1054,12 +743,7 @@
 
                 if self.nr_test_data != 0:
                     self.test_data_set = LazyLoadDataset(
-<<<<<<< HEAD
                         self.input_dimension, self.output_dimension,
-=======
-                        self.input_dimension,
-                        self.output_dimension,
->>>>>>> 87e26339
                         self.input_data_scaler, self.output_data_scaler,
                         self.descriptor_calculator, self.target_calculator,
                         self.use_horovod,
@@ -1083,7 +767,6 @@
             # self.validation_data_set.mix_datasets()
             # self.test_data_set.mix_datasets()
         else:
-<<<<<<< HEAD
             # We iterate through the snapshots and add the validation data and
             # test data.
             self.validation_data_inputs = []
@@ -1179,40 +862,20 @@
             self.validation_data_outputs = \
                 self.output_data_scaler.transform(self.validation_data_outputs)
             self.training_data_outputs = \
-=======
+                self.output_data_scaler.transform(self.training_data_outputs)
+
             if self.nr_training_data != 0:
-                self.input_data_scaler.transform(self.training_data_inputs)
->>>>>>> 87e26339
-                self.output_data_scaler.transform(self.training_data_outputs)
                 self.training_data_set = \
                     TensorDataset(self.training_data_inputs,
                                   self.training_data_outputs)
-
             if self.nr_validation_data != 0:
-                self.__load_data("validation", "inputs")
-                self.input_data_scaler.transform(self.validation_data_inputs)
-
-                self.__load_data("validation", "outputs")
-                self.output_data_scaler.transform(self.validation_data_outputs)
-
                 self.validation_data_set = \
                     TensorDataset(self.validation_data_inputs,
                                   self.validation_data_outputs)
-
             if self.nr_test_data != 0:
-                self.__load_data("test", "inputs")
-                self.input_data_scaler.transform(self.test_data_inputs)
-                self.test_data_inputs.requires_grad = True
-
-                self.__load_data("test", "outputs")
-                self.output_data_scaler.transform(self.test_data_outputs)
-
                 self.test_data_set = \
                     TensorDataset(self.test_data_inputs,
                                   self.test_data_outputs)
-
-    # Scaling
-    ######################
 
     def __parametrize_scalers(self):
         """Use the training data to parametrize the DataScalers."""
@@ -1314,7 +977,7 @@
             self.__load_data("training", "outputs")
             self.output_data_scaler.fit(self.training_data_outputs)
 
-        printout("Output scaler parametrized.", min_verbosity=1)
+        printout("Output scaler parametrized.", min_verbosity=1)                
 
     def __raw_numpy_to_converted_numpy(self, numpy_array, data_type="in",
                                        units=None):
@@ -1349,9 +1012,9 @@
             numpy_array = numpy_array.reshape(desired_dimensions)
         numpy_array = torch.from_numpy(numpy_array).float()
         if data_type == "in":
-            self.input_data_scaler.transform(numpy_array)
+            numpy_array = self.input_data_scaler.transform(numpy_array)
         elif data_type == "out":
-            self.output_data_scaler.transform(numpy_array)
+            numpy_array = self.output_data_scaler.transform(numpy_array)
         else:
             raise Exception("Please choose either \"in\" or \"out\" for "
                             "this function.")
