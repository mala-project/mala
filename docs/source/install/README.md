# Installation of MALA

This document details the manual installation of the MALA package.


## Supported OS and python version

MALA itself is not bound to a certain python version, as long as the package requirements for MALA can be met by the
version of your choice. MALA has been successfully tested for python 3.8.x.
MALA can be run on Linux, macOS and Windows, so as long as you have a working
python installation with the required depdencies.
A list of machines on which MALA was tested can be found in [Successfully tested on](tested_systems).

## Using conda to manage dependencies (Recommended)

While installing MALA from `pip` will install required packages, we recommend
using [conda](https://docs.conda.io/en/latest/miniconda.html)  to install them 
beforehand. However, using `pip` to resolve dependencies works as well 
(see below). 

We provide four different environment files, depending on the architecture and
granularity of dependencies specified (find them in the `install` folder).
We use the explicit environment files for our reproducible and tested builds. Feel free to
start off with a basic environment file specifing only the direct dependencies (these
files will likely install newer versions of (sub-)dependencies and we cannot guarantee everything to work).

| dependency granularity: | basic                           | explicit                   |
|-------------------------|---------------------------------|----------------------------|
| CPU                     | `mala_cpu_base_environment.yml` | `mala_cpu_environment.yml` |
| GPU                     | `mala_gpu_base_environment.yml` | `mala_gpu_environment.yml` |

Follow the steps below to set up the necessary environment.

1. (optional) If needed, specify the python version you want to use in this
environment by replacing `3.6` with your desired version in `environment.yml`:
   ```yaml
   dependencies:
     - python>=yourversionhere
   ```
2. Create an environment `mala`:
   ```sh
   $ conda env create -f environment.yml
   ```
3. Activate the new environment:
   ```sh
   $ conda activate mala
   ```
4. You can deactivate the environment with:
    ```sh
    $ conda deactivate
    ```
5. You can update your conda environment by making changes to environment.yml:
    ```sh
    $ conda env update --name mala  --file environment.yml
    ```

## Installation from pip

When installing MALA via `pip`, all necessary packages are downloaded, 
if they have not already been installed with e.g. `conda`. The exception to 
this is `torch`.  We don't want `torch` to be installed automatically, as 
users may have or want to work with special `torch` builds provided by their 
HPC infrastructure. If you install MALA manually from scratch, make sure there 
is a `torch` version available to python. For local testing, people
might want to install the CPU-only version using something like

```sh
$ pip install torch==1.7.1+cpu torchvision==0.8.2+cpu \
    torchaudio==0.7.2 -f \
    https://download.pytorch.org/whl/torch_stable.html
```

while a plain `pip install torch` will pull the much larger GPU version by
default. For other ways to install PyTorch you might also refer 
to <https://pytorch.org/>.

Afterwards, MALA can easily be installed via

```sh
$ cd ~/path/to/this/git/root/directory
$ pip install -e .[options]
```

<<<<<<< HEAD
The following options are available:
- `dev`: Installs `bump2version` which is needed to correctly increment 
  the version and thus needed for large code development
- `opt`: Installs `oapackage` and `pqkmeans`, so that the orthogonal array
  method may be used for hyperparameter optimization and clustered 
  training data sets are accesible, both of which may be relevant if you 
  plan to do large scale hyperparameter optimization
- `test`: Installs `pytest` which allows users to test the code
- `doc`: Installs all dependencies for building the documentary locally

Similar to `torch`, MALA also uses optional packages which we do not include 
in our general pip setup, as their configuration and/or installation is 
generally more specific to the machine you operate on. Namely, MALA can be 
used with:
=======
1. Change into `docs/` folder.
2. Run `make apidocs` on Linux/macOS or `.\make.bat apidocs` on Windows.
3. Run `make html` on Linux/macOS or `.\make.bat html` on Windows. This creates a `_build` folder inside `docs`. You may also want to use `make html SPHINXOPTS="-W"` sometimes. This treats warnings as errors and stops the output at first occurence of an error (useful for debugging rST syntax).
4. Open `docs/_build/html/index.html`.
5. Run `make clean` on Linux/macOS or `.\make.bat clean` on Windows. if required (e.g. after fixing erros) and building again
>>>>>>> 8599dcad

* `lammps`: Enables the calculation of descriptors, see [the instructions on external modules](external_modules.rst).
* `total_energy`: Enables the calculation of the total energy, see [the instructions on external modules](external_modules.rst).
* `mpi4py`: Enables inference parallelization (not installed alongside other
            packages as installation may be very specific to your setup)
* `horovod`: Enables training parallelization (not installed alongside other
            packages as installation may be very specific to your setup)
  
MALA can be used without these packages, an error will only occur when attempting
perform an operation these packages are crucial for. With the exception
of `lammps` and `total_energy`, these packages can be installed using
`pip`.

## Downloading and adding example data (Recommended)

The examples and tests need additional data to run. The MALA team provides a
data repository, that can be obtained from
<https://github.com/mala-project/test-data>. Please be sure to check out the
correct tag for the data repository, since the data repository itself is
subject to ongoing development as well.

Download data repository and check out correct tag.

```sh
$ git clone https://github.com/mala-project/test-data ~/path/to/data/repo
$ cd ~/path/to/data/repo
$ git checkout v1.3.0
```

Export the path to that repo by

```sh
$ export MALA_DATA_REPO=~/path/to/data/repo
```

This will be used by tests and examples.

## Build documentation locally (Optional)

Install the prerequisites (if you haven't already during the MALA setup).
```sh
$ pip install -r docs/requirements.txt
```

Afterwards, the documentation can be built via:

1. Change into `docs/` folder.
2. Run `make apidocs`.
3. Run `make html`. This creates a `_build` folder inside `docs`. You may also want to use `make html SPHINXOPTS="-W"` sometimes. This treats warnings as errors and stops the output at first occurence of an error (useful for debugging rST syntax).
4. Open `docs/_build/html/index.html`.
5. `make clean` if required (e.g. after fixing erros) and building again<|MERGE_RESOLUTION|>--- conflicted
+++ resolved
@@ -81,7 +81,6 @@
 $ pip install -e .[options]
 ```
 
-<<<<<<< HEAD
 The following options are available:
 - `dev`: Installs `bump2version` which is needed to correctly increment 
   the version and thus needed for large code development
@@ -96,13 +95,6 @@
 in our general pip setup, as their configuration and/or installation is 
 generally more specific to the machine you operate on. Namely, MALA can be 
 used with:
-=======
-1. Change into `docs/` folder.
-2. Run `make apidocs` on Linux/macOS or `.\make.bat apidocs` on Windows.
-3. Run `make html` on Linux/macOS or `.\make.bat html` on Windows. This creates a `_build` folder inside `docs`. You may also want to use `make html SPHINXOPTS="-W"` sometimes. This treats warnings as errors and stops the output at first occurence of an error (useful for debugging rST syntax).
-4. Open `docs/_build/html/index.html`.
-5. Run `make clean` on Linux/macOS or `.\make.bat clean` on Windows. if required (e.g. after fixing erros) and building again
->>>>>>> 8599dcad
 
 * `lammps`: Enables the calculation of descriptors, see [the instructions on external modules](external_modules.rst).
 * `total_energy`: Enables the calculation of the total energy, see [the instructions on external modules](external_modules.rst).
@@ -150,7 +142,7 @@
 Afterwards, the documentation can be built via:
 
 1. Change into `docs/` folder.
-2. Run `make apidocs`.
-3. Run `make html`. This creates a `_build` folder inside `docs`. You may also want to use `make html SPHINXOPTS="-W"` sometimes. This treats warnings as errors and stops the output at first occurence of an error (useful for debugging rST syntax).
+2. Run `make apidocs` on Linux/macOS or `.\make.bat apidocs` on Windows.
+3. Run `make html` on Linux/macOS or `.\make.bat html` on Windows. This creates a `_build` folder inside `docs`. You may also want to use `make html SPHINXOPTS="-W"` sometimes. This treats warnings as errors and stops the output at first occurence of an error (useful for debugging rST syntax).
 4. Open `docs/_build/html/index.html`.
-5. `make clean` if required (e.g. after fixing erros) and building again+5. Run `make clean` on Linux/macOS or `.\make.bat clean` on Windows. if required (e.g. after fixing erros) and building again